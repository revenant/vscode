--- conflicted
+++ resolved
@@ -190,11 +190,7 @@
 					editType: CellEditType.Output,
 					outputs: [{
 						outputId: 'someId',
-<<<<<<< HEAD
-						outputs: [{ mime: 'text/markdown', data: valueBytesFromString('_Hello_') }]
-=======
-						outputs: [{ mime: Mimes.markdown, valueBytes: valueBytesFromString('_Hello_') }]
->>>>>>> fcc2d12b
+						outputs: [{ mime: Mimes.markdown, data: valueBytesFromString('_Hello_') }]
 					}]
 				}], true, undefined, () => undefined, undefined);
 
@@ -208,11 +204,7 @@
 					append: true,
 					outputs: [{
 						outputId: 'someId2',
-<<<<<<< HEAD
-						outputs: [{ mime: 'text/markdown', data: valueBytesFromString('_Hello2_') }]
-=======
-						outputs: [{ mime: Mimes.markdown, valueBytes: valueBytesFromString('_Hello2_') }]
->>>>>>> fcc2d12b
+						outputs: [{ mime: Mimes.markdown, data: valueBytesFromString('_Hello2_') }]
 					}]
 				}], true, undefined, () => undefined, undefined);
 
@@ -228,11 +220,7 @@
 					editType: CellEditType.Output,
 					outputs: [{
 						outputId: 'someId3',
-<<<<<<< HEAD
-						outputs: [{ mime: 'text/plain', data: valueBytesFromString('Last, replaced output') }]
-=======
-						outputs: [{ mime: Mimes.text, valueBytes: valueBytesFromString('Last, replaced output') }]
->>>>>>> fcc2d12b
+						outputs: [{ mime: Mimes.text, data: valueBytesFromString('Last, replaced output') }]
 					}]
 				}], true, undefined, () => undefined, undefined);
 
@@ -260,11 +248,7 @@
 						append: true,
 						outputs: [{
 							outputId: 'append1',
-<<<<<<< HEAD
-							outputs: [{ mime: 'text/markdown', data: valueBytesFromString('append 1') }]
-=======
-							outputs: [{ mime: Mimes.markdown, valueBytes: valueBytesFromString('append 1') }]
->>>>>>> fcc2d12b
+							outputs: [{ mime: Mimes.markdown, data: valueBytesFromString('append 1') }]
 						}]
 					},
 					{
@@ -273,11 +257,7 @@
 						append: true,
 						outputs: [{
 							outputId: 'append2',
-<<<<<<< HEAD
-							outputs: [{ mime: 'text/markdown', data: valueBytesFromString('append 2') }]
-=======
-							outputs: [{ mime: Mimes.markdown, valueBytes: valueBytesFromString('append 2') }]
->>>>>>> fcc2d12b
+							outputs: [{ mime: Mimes.markdown, data: valueBytesFromString('append 2') }]
 						}]
 					}
 				], true, undefined, () => undefined, undefined);
@@ -605,11 +585,7 @@
 				{
 					editType: CellEditType.Output, handle: 0, append: true, outputs: [{
 						outputId: 'newOutput',
-<<<<<<< HEAD
-						outputs: [{ mime: 'text/plain', data: valueBytesFromString('cba') }, { mime: 'application/foo', data: valueBytesFromString('cba') }]
-=======
-						outputs: [{ mime: Mimes.text, valueBytes: valueBytesFromString('cba') }, { mime: 'application/foo', valueBytes: valueBytesFromString('cba') }]
->>>>>>> fcc2d12b
+						outputs: [{ mime: Mimes.text, data: valueBytesFromString('cba') }, { mime: 'application/foo', data: valueBytesFromString('cba') }]
 					}]
 				}
 			];
@@ -639,11 +615,7 @@
 				{
 					editType: CellEditType.Output, index: 2, append: true, outputs: [{
 						outputId: 'newOutput',
-<<<<<<< HEAD
-						outputs: [{ mime: 'text/plain', data: valueBytesFromString('cba') }, { mime: 'application/foo', data: valueBytesFromString('cba') }]
-=======
-						outputs: [{ mime: Mimes.text, valueBytes: valueBytesFromString('cba') }, { mime: 'application/foo', valueBytes: valueBytesFromString('cba') }]
->>>>>>> fcc2d12b
+						outputs: [{ mime: Mimes.text, data: valueBytesFromString('cba') }, { mime: 'application/foo', data: valueBytesFromString('cba') }]
 					}]
 				}
 			];
@@ -670,11 +642,7 @@
 				{
 					editType: CellEditType.Output, index: 1, append: true, outputs: [{
 						outputId: 'newOutput',
-<<<<<<< HEAD
-						outputs: [{ mime: 'text/plain', data: valueBytesFromString('cba') }, { mime: 'application/foo', data: valueBytesFromString('cba') }]
-=======
-						outputs: [{ mime: Mimes.text, valueBytes: valueBytesFromString('cba') }, { mime: 'application/foo', valueBytes: valueBytesFromString('cba') }]
->>>>>>> fcc2d12b
+						outputs: [{ mime: Mimes.text, data: valueBytesFromString('cba') }, { mime: 'application/foo', data: valueBytesFromString('cba') }]
 					}]
 				},
 				{
@@ -683,11 +651,7 @@
 				{
 					editType: CellEditType.Output, index: 1, append: true, outputs: [{
 						outputId: 'newOutput2',
-<<<<<<< HEAD
-						outputs: [{ mime: 'text/plain', data: valueBytesFromString('cba') }, { mime: 'application/foo', data: valueBytesFromString('cba') }]
-=======
-						outputs: [{ mime: Mimes.text, valueBytes: valueBytesFromString('cba') }, { mime: 'application/foo', valueBytes: valueBytesFromString('cba') }]
->>>>>>> fcc2d12b
+						outputs: [{ mime: Mimes.text, data: valueBytesFromString('cba') }, { mime: 'application/foo', data: valueBytesFromString('cba') }]
 					}]
 				}
 			];
