--- conflicted
+++ resolved
@@ -85,7 +85,7 @@
 		let line = '';
 
 		for (let i = this._lineStart; i <= this._lineEnd; i++) {
-			line += this._xterm.buffer.getLine(i)?.translateToString();
+			line += this._xterm.buffer.active.getLine(i)?.translateToString();
 		}
 		return line;
 	}
@@ -96,12 +96,8 @@
 	private _processCwd: string | undefined;
 	private _gitDiffPreImagePattern: RegExp;
 	private _gitDiffPostImagePattern: RegExp;
-<<<<<<< HEAD
-	private readonly _activateCallback: (event: MouseEvent, uri: string) => void;
-	private readonly _tooltipCallback: (event: MouseEvent, uri: string, location: IViewportRange) => boolean | void;
-=======
+	private readonly _activateCallback: (uri: string) => void;
 	private readonly _tooltipCallback: (event: MouseEvent, uri: string, location: IViewportRange, linkHandler: (url: string) => void) => boolean | void;
->>>>>>> 433380c3
 	private readonly _leaveCallback: () => void;
 	private _linkMatchers: number[] = [];
 	private _webLinksAddon: ITerminalAddon | undefined;
@@ -140,17 +136,11 @@
 		// Matches '+++ b/src/file1', capturing 'src/file1' in group 1
 		this._gitDiffPostImagePattern = /^\+\+\+ b\/(\S*)/;
 
-<<<<<<< HEAD
-		this._activateCallback = (e: MouseEvent, uri: string) => {
-			if (this._isLinkActivationModifierDown(e)) {
-				this._handleHypertextLink(uri);
-			}
-		};
-
-		this._tooltipCallback = (e: MouseEvent, uri: string, location: IViewportRange) => {
-=======
+		this._activateCallback = (link: string) => {
+			console.log('link provider activate callback', link);
+			this._handleHypertextLink(link);
+		};
 		this._tooltipCallback = (e: MouseEvent, uri: string, location: IViewportRange, linkHandler: (url: string) => void) => {
->>>>>>> 433380c3
 			if (!this._widgetManager) {
 				return;
 			}
@@ -261,17 +251,14 @@
 			if (!this._xterm) {
 				return;
 			}
-			const wrappedHandler = this._wrapLinkHandler(uri => {
-				this._handleHypertextLink(uri);
+			const wrappedHandler = this._wrapLinkHandler(link => {
+				console.log('handle web link', link);
+				this._handleHypertextLink(link);
 			});
-<<<<<<< HEAD
-			this._webLinksAddon = new WebLinksAddon(wrappedHandler, {
-=======
 			const tooltipCallback = (event: MouseEvent, uri: string, location: IViewportRange) => {
 				this._tooltipCallback(event, uri, location, this._handleHypertextLink.bind(this));
 			};
-			this._xterm.loadAddon(new WebLinksAddon(wrappedHandler, {
->>>>>>> 433380c3
+			this._webLinksAddon = new WebLinksAddon(wrappedHandler, {
 				validationCallback: (uri: string, callback: (isValid: boolean) => void) => this._validateWebLink(uri, callback),
 				tooltipCallback,
 				leaveCallback: this._leaveCallback,
@@ -285,14 +272,10 @@
 		const wrappedHandler = this._wrapLinkHandler(url => {
 			this._handleLocalLink(url);
 		});
-<<<<<<< HEAD
-		this._linkMatchers.push(this._xterm.registerLinkMatcher(this._localLinkRegex, wrappedHandler, {
-=======
 		const tooltipCallback = (event: MouseEvent, uri: string, location: IViewportRange) => {
 			this._tooltipCallback(event, uri, location, this._handleLocalLink.bind(this));
 		};
-		this._xterm.registerLinkMatcher(this._localLinkRegex, wrappedHandler, {
->>>>>>> 433380c3
+		this._linkMatchers.push(this._xterm.registerLinkMatcher(this._localLinkRegex, wrappedHandler, {
 			validationCallback: (uri: string, callback: (isValid: boolean) => void) => this._validateLocalLink(uri, callback),
 			tooltipCallback,
 			leaveCallback: this._leaveCallback,
@@ -321,7 +304,12 @@
 	}
 
 	public registerLinkProvider(): void {
-		this._linkProvider = this._xterm.registerLinkProvider(new TerminalLinkProvider(this._xterm, this._activateCallback, this._tooltipCallback, this._leaveCallback));
+		const tooltipCallback = (event: MouseEvent, uri: string, location: IViewportRange) => {
+			console.log('link provider tooltip');
+			this._tooltipCallback(event, uri, location, this._activateCallback.bind(this, uri));
+		};
+		const wrappedActivateCallback = this._wrapLinkHandler(this._activateCallback.bind(this));
+		this._linkProvider = this._xterm.registerLinkProvider(new TerminalLinkProvider(this._xterm, wrappedActivateCallback, tooltipCallback, this._leaveCallback));
 	}
 
 	protected _wrapLinkHandler(handler: (link: string) => void): XtermLinkMatcherHandler {
@@ -400,6 +388,7 @@
 	}
 
 	private _handleHypertextLink(url: string): void {
+		console.log('calling opener service', url);
 		this._openerService.open(url, { allowTunneling: !!(this._processManager && this._processManager.remoteAuthority) });
 	}
 
@@ -588,11 +577,11 @@
 		let startLine = position.y - 1;
 		let endLine = startLine;
 
-		while (this._xterm.buffer.getLine(startLine)?.isWrapped) {
+		while (this._xterm.buffer.active.getLine(startLine)?.isWrapped) {
 			startLine--;
 		}
 
-		while (this._xterm.buffer.getLine(endLine + 1)?.isWrapped) {
+		while (this._xterm.buffer.active.getLine(endLine + 1)?.isWrapped) {
 			endLine++;
 		}
 
@@ -675,11 +664,11 @@
 		return {
 			start: {
 				x: bufferRange.start.x - 1,
-				y: bufferRange.start.y - this._xterm.buffer.viewportY - 1
+				y: bufferRange.start.y - this._xterm.buffer.active.viewportY - 1
 			},
 			end: {
 				x: bufferRange.end.x - 1,
-				y: bufferRange.end.y - this._xterm.buffer.viewportY - 1
+				y: bufferRange.end.y - this._xterm.buffer.active.viewportY - 1
 			}
 		};
 	}
