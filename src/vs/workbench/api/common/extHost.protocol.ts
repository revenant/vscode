/*---------------------------------------------------------------------------------------------
 *  Copyright (c) Microsoft Corporation. All rights reserved.
 *  Licensed under the MIT License. See License.txt in the project root for license information.
 *--------------------------------------------------------------------------------------------*/

import { VSBuffer } from 'vs/base/common/buffer';
import { CancellationToken } from 'vs/base/common/cancellation';
import { IRemoteConsoleLog } from 'vs/base/common/console';
import { SerializedError } from 'vs/base/common/errors';
import { IRelativePattern } from 'vs/base/common/glob';
import { IMarkdownString } from 'vs/base/common/htmlContent';
import { IDisposable } from 'vs/base/common/lifecycle';
import { revive } from 'vs/base/common/marshalling';
import * as performance from 'vs/base/common/performance';
import Severity from 'vs/base/common/severity';
import { Dto } from 'vs/base/common/types';
import { URI, UriComponents } from 'vs/base/common/uri';
import { RenderLineNumbersType, TextEditorCursorStyle } from 'vs/editor/common/config/editorOptions';
import { IPosition } from 'vs/editor/common/core/position';
import { IRange } from 'vs/editor/common/core/range';
import { ISelection, Selection } from 'vs/editor/common/core/selection';
import * as editorCommon from 'vs/editor/common/editorCommon';
import { EndOfLineSequence, ISingleEditOperation } from 'vs/editor/common/model';
import { IModelChangedEvent } from 'vs/editor/common/model/mirrorTextModel';
import * as modes from 'vs/editor/common/modes';
import { CharacterPair, CommentRule, EnterAction } from 'vs/editor/common/modes/languageConfiguration';
import { IAccessibilityInformation } from 'vs/platform/accessibility/common/accessibility';
import { ICommandHandlerDescription } from 'vs/platform/commands/common/commands';
import { ConfigurationTarget, IConfigurationChange, IConfigurationData, IConfigurationOverrides } from 'vs/platform/configuration/common/configuration';
import { ConfigurationScope } from 'vs/platform/configuration/common/configurationRegistry';
import { ExtensionIdentifier, IExtensionDescription } from 'vs/platform/extensions/common/extensions';
import * as files from 'vs/platform/files/common/files';
import { ResourceLabelFormatter } from 'vs/platform/label/common/label';
import { LogLevel } from 'vs/platform/log/common/log';
import { IMarkerData } from 'vs/platform/markers/common/markers';
import { IProgressOptions, IProgressStep } from 'vs/platform/progress/common/progress';
import * as quickInput from 'vs/platform/quickinput/common/quickInput';
import { IRemoteConnectionData, RemoteAuthorityResolverErrorCode, ResolverResult, TunnelDescription } from 'vs/platform/remote/common/remoteAuthorityResolver';
import { ProvidedPortAttributes, TunnelCreationOptions, TunnelOptions, TunnelProviderFeatures } from 'vs/platform/remote/common/tunnel';
import { ClassifiedEvent, GDPRClassification, StrictPropertyCheck } from 'vs/platform/telemetry/common/gdprTypings';
import { ITelemetryInfo } from 'vs/platform/telemetry/common/telemetry';
import { IShellLaunchConfig, IShellLaunchConfigDto, ITerminalDimensions, ITerminalEnvironment, ITerminalLaunchError, ITerminalProfile } from 'vs/platform/terminal/common/terminal';
import { ThemeColor, ThemeIcon } from 'vs/platform/theme/common/themeService';
import { IExtensionIdWithVersion } from 'vs/platform/userDataSync/common/extensionsStorageSync';
import { WorkspaceTrustRequestOptions } from 'vs/platform/workspace/common/workspaceTrust';
import { ExtensionActivationReason } from 'vs/workbench/api/common/extHostExtensionActivator';
import { TunnelDto } from 'vs/workbench/api/common/extHostTunnelService';
import { DebugConfigurationProviderTriggerKind, TestResultState } from 'vs/workbench/api/common/extHostTypes';
import * as tasks from 'vs/workbench/api/common/shared/tasks';
import { EditorGroupColumn, SaveReason } from 'vs/workbench/common/editor';
import { IRevealOptions, ITreeItem } from 'vs/workbench/common/views';
import { CallHierarchyItem } from 'vs/workbench/contrib/callHierarchy/common/callHierarchy';
import { IAdapterDescriptor, IConfig, IDebugSessionReplMode } from 'vs/workbench/contrib/debug/common/debug';
import { CellKind, ICellEditOperation, IImmediateCellEditOperation, IMainCellDto, INotebookCellStatusBarItem, INotebookContributionData, INotebookDecorationRenderOptions, IOutputDto, NotebookCellMetadata, NotebookCellsChangedEventDto, NotebookDataDto, NotebookDocumentMetadata, TransientCellMetadata, TransientDocumentMetadata, TransientOptions } from 'vs/workbench/contrib/notebook/common/notebookCommon';
import { ICellRange } from 'vs/workbench/contrib/notebook/common/notebookRange';
import { InputValidationType } from 'vs/workbench/contrib/scm/common/scm';
import { ITextQueryBuilderOptions } from 'vs/workbench/contrib/search/common/queryBuilder';
import { ISerializableEnvironmentVariableCollection } from 'vs/workbench/contrib/terminal/common/environmentVariable';
import { ExtensionRunTestsRequest, InternalTestItem, ISerializedTestResults, ITestItem, ITestMessage, ITestRunTask, RunTestForProviderRequest, RunTestsRequest, TestIdWithSrc, TestsDiff } from 'vs/workbench/contrib/testing/common/testCollection';
import { InternalTimelineOptions, Timeline, TimelineChangeEvent, TimelineOptions, TimelineProviderDescriptor } from 'vs/workbench/contrib/timeline/common/timeline';
import { ActivationKind, ExtensionHostKind, MissingExtensionDependency } from 'vs/workbench/services/extensions/common/extensions';
import { createExtHostContextProxyIdentifier as createExtId, createMainContextProxyIdentifier as createMainId, IRPCProtocol } from 'vs/workbench/services/extensions/common/proxyIdentifier';
import { CandidatePort } from 'vs/workbench/services/remote/common/remoteExplorerService';
import * as search from 'vs/workbench/services/search/common/search';
import * as statusbar from 'vs/workbench/services/statusbar/common/statusbar';

export interface IEnvironment {
	isExtensionDevelopmentDebug: boolean;
	appName: string;
	appRoot?: URI;
	appLanguage: string;
	appUriScheme: string;
	extensionDevelopmentLocationURI?: URI[];
	extensionTestsLocationURI?: URI;
	globalStorageHome: URI;
	workspaceStorageHome: URI;
	useHostProxy?: boolean;
}

export interface IStaticWorkspaceData {
	id: string;
	name: string;
	configuration?: UriComponents | null;
	isUntitled?: boolean | null;
}

export interface IWorkspaceData extends IStaticWorkspaceData {
	folders: { uri: UriComponents, name: string, index: number; }[];
}

export interface IInitData {
	version: string;
	commit?: string;
	parentPid: number;
	environment: IEnvironment;
	workspace?: IStaticWorkspaceData | null;
	resolvedExtensions: ExtensionIdentifier[];
	hostExtensions: ExtensionIdentifier[];
	extensions: IExtensionDescription[];
	telemetryInfo: ITelemetryInfo;
	logLevel: LogLevel;
	logsLocation: URI;
	logFile: URI;
	autoStart: boolean;
	remote: { isRemote: boolean; authority: string | undefined; connectionData: IRemoteConnectionData | null; };
	uiKind: UIKind;
}

export interface IConfigurationInitData extends IConfigurationData {
	configurationScopes: [string, ConfigurationScope | undefined][];
}

export interface IExtHostContext extends IRPCProtocol {
	readonly remoteAuthority: string | null;
	readonly extensionHostKind: ExtensionHostKind;
}

export interface IMainContext extends IRPCProtocol {
}

export enum UIKind {
	Desktop = 1,
	Web = 2
}

// --- main thread

export interface MainThreadClipboardShape extends IDisposable {
	$readText(): Promise<string>;
	$writeText(value: string): Promise<void>;
}

export interface MainThreadCommandsShape extends IDisposable {
	$registerCommand(id: string): void;
	$unregisterCommand(id: string): void;
	$executeCommand<T>(id: string, args: any[], retry: boolean): Promise<T | undefined>;
	$getCommands(): Promise<string[]>;
}

export interface CommentProviderFeatures {
	reactionGroup?: modes.CommentReaction[];
	reactionHandler?: boolean;
	options?: modes.CommentOptions;
}

export type CommentThreadChanges = Partial<{
	range: IRange,
	label: string,
	contextValue: string,
	comments: modes.Comment[],
	collapseState: modes.CommentThreadCollapsibleState;
	canReply: boolean;
}>;

export interface MainThreadCommentsShape extends IDisposable {
	$registerCommentController(handle: number, id: string, label: string): void;
	$unregisterCommentController(handle: number): void;
	$updateCommentControllerFeatures(handle: number, features: CommentProviderFeatures): void;
	$createCommentThread(handle: number, commentThreadHandle: number, threadId: string, resource: UriComponents, range: IRange, extensionId: ExtensionIdentifier): modes.CommentThread | undefined;
	$updateCommentThread(handle: number, commentThreadHandle: number, threadId: string, resource: UriComponents, changes: CommentThreadChanges): void;
	$deleteCommentThread(handle: number, commentThreadHandle: number): void;
	$onDidCommentThreadsChange(handle: number, event: modes.CommentThreadChangedEvent): void;
}

export interface MainThreadAuthenticationShape extends IDisposable {
	$registerAuthenticationProvider(id: string, label: string, supportsMultipleAccounts: boolean): void;
	$unregisterAuthenticationProvider(id: string): void;
	$ensureProvider(id: string): Promise<void>;
	$sendDidChangeSessions(providerId: string, event: modes.AuthenticationSessionsChangeEvent): void;
	$getSession(providerId: string, scopes: string[], extensionId: string, extensionName: string, options: { createIfNone?: boolean, clearSessionPreference?: boolean }): Promise<modes.AuthenticationSession | undefined>;
	$removeSession(providerId: string, sessionId: string): Promise<void>;
}

export interface MainThreadSecretStateShape extends IDisposable {
	$getPassword(extensionId: string, key: string): Promise<string | undefined>;
	$setPassword(extensionId: string, key: string, value: string): Promise<void>;
	$deletePassword(extensionId: string, key: string): Promise<void>;
}

export interface MainThreadConfigurationShape extends IDisposable {
	$updateConfigurationOption(target: ConfigurationTarget | null, key: string, value: any, overrides: IConfigurationOverrides | undefined, scopeToLanguage: boolean | undefined): Promise<void>;
	$removeConfigurationOption(target: ConfigurationTarget | null, key: string, overrides: IConfigurationOverrides | undefined, scopeToLanguage: boolean | undefined): Promise<void>;
}

export interface MainThreadDiagnosticsShape extends IDisposable {
	$changeMany(owner: string, entries: [UriComponents, IMarkerData[] | undefined][]): void;
	$clear(owner: string): void;
}

export interface MainThreadDialogOpenOptions {
	defaultUri?: UriComponents;
	openLabel?: string;
	canSelectFiles?: boolean;
	canSelectFolders?: boolean;
	canSelectMany?: boolean;
	filters?: { [name: string]: string[]; };
	title?: string;
}

export interface MainThreadDialogSaveOptions {
	defaultUri?: UriComponents;
	saveLabel?: string;
	filters?: { [name: string]: string[]; };
	title?: string;
}

export interface MainThreadDiaglogsShape extends IDisposable {
	$showOpenDialog(options?: MainThreadDialogOpenOptions): Promise<UriComponents[] | undefined>;
	$showSaveDialog(options?: MainThreadDialogSaveOptions): Promise<UriComponents | undefined>;
}

export interface MainThreadDecorationsShape extends IDisposable {
	$registerDecorationProvider(handle: number, label: string): void;
	$unregisterDecorationProvider(handle: number): void;
	$onDidChange(handle: number, resources: UriComponents[] | null): void;
}

export interface MainThreadDocumentContentProvidersShape extends IDisposable {
	$registerTextContentProvider(handle: number, scheme: string): void;
	$unregisterTextContentProvider(handle: number): void;
	$onVirtualDocumentChange(uri: UriComponents, value: string): void;
}

export interface MainThreadDocumentsShape extends IDisposable {
	$tryCreateDocument(options?: { language?: string; content?: string; }): Promise<UriComponents>;
	$tryOpenDocument(uri: UriComponents): Promise<UriComponents>;
	$trySaveDocument(uri: UriComponents): Promise<boolean>;
}

export interface ITextEditorConfigurationUpdate {
	tabSize?: number | 'auto';
	insertSpaces?: boolean | 'auto';
	cursorStyle?: TextEditorCursorStyle;
	lineNumbers?: RenderLineNumbersType;
}

export interface IResolvedTextEditorConfiguration {
	tabSize: number;
	insertSpaces: boolean;
	cursorStyle: TextEditorCursorStyle;
	lineNumbers: RenderLineNumbersType;
}

export enum TextEditorRevealType {
	Default = 0,
	InCenter = 1,
	InCenterIfOutsideViewport = 2,
	AtTop = 3
}

export interface IUndoStopOptions {
	undoStopBefore: boolean;
	undoStopAfter: boolean;
}

export interface IApplyEditsOptions extends IUndoStopOptions {
	setEndOfLine?: EndOfLineSequence;
}

export interface ITextDocumentShowOptions {
	position?: EditorGroupColumn;
	preserveFocus?: boolean;
	pinned?: boolean;
	selection?: IRange;
}

export interface MainThreadBulkEditsShape extends IDisposable {
	$tryApplyWorkspaceEdit(workspaceEditDto: IWorkspaceEditDto, undoRedoGroupId?: number): Promise<boolean>;
}

export interface MainThreadTextEditorsShape extends IDisposable {
	$tryShowTextDocument(resource: UriComponents, options: ITextDocumentShowOptions): Promise<string | undefined>;
	$registerTextEditorDecorationType(key: string, options: editorCommon.IDecorationRenderOptions): void;
	$removeTextEditorDecorationType(key: string): void;
	$tryShowEditor(id: string, position: EditorGroupColumn): Promise<void>;
	$tryHideEditor(id: string): Promise<void>;
	$trySetOptions(id: string, options: ITextEditorConfigurationUpdate): Promise<void>;
	$trySetDecorations(id: string, key: string, ranges: editorCommon.IDecorationOptions[]): Promise<void>;
	$trySetDecorationsFast(id: string, key: string, ranges: number[]): Promise<void>;
	$tryRevealRange(id: string, range: IRange, revealType: TextEditorRevealType): Promise<void>;
	$trySetSelections(id: string, selections: ISelection[]): Promise<void>;
	$tryApplyEdits(id: string, modelVersionId: number, edits: ISingleEditOperation[], opts: IApplyEditsOptions): Promise<boolean>;
	$tryInsertSnippet(id: string, template: string, selections: readonly IRange[], opts: IUndoStopOptions): Promise<boolean>;
	$getDiffInformation(id: string): Promise<editorCommon.ILineChange[]>;
}

export interface MainThreadTreeViewsShape extends IDisposable {
	$registerTreeViewDataProvider(treeViewId: string, options: { showCollapseAll: boolean, canSelectMany: boolean, canDragAndDrop: boolean; }): Promise<void>;
	$refresh(treeViewId: string, itemsToRefresh?: { [treeItemHandle: string]: ITreeItem; }): Promise<void>;
	$reveal(treeViewId: string, itemInfo: { item: ITreeItem, parentChain: ITreeItem[] } | undefined, options: IRevealOptions): Promise<void>;
	$setMessage(treeViewId: string, message: string): void;
	$setTitle(treeViewId: string, title: string, description: string | undefined): void;
}

export interface MainThreadDownloadServiceShape extends IDisposable {
	$download(uri: UriComponents, to: UriComponents): Promise<void>;
}

export interface MainThreadErrorsShape extends IDisposable {
	$onUnexpectedError(err: any | SerializedError): void;
}

export interface MainThreadConsoleShape extends IDisposable {
	$logExtensionHostMessage(msg: IRemoteConsoleLog): void;
}

export interface MainThreadKeytarShape extends IDisposable {
	$getPassword(service: string, account: string): Promise<string | null>;
	$setPassword(service: string, account: string, password: string): Promise<void>;
	$deletePassword(service: string, account: string): Promise<boolean>;
	$findPassword(service: string): Promise<string | null>;
	$findCredentials(service: string): Promise<Array<{ account: string, password: string; }>>;
}

export interface IRegExpDto {
	pattern: string;
	flags?: string;
}
export interface IIndentationRuleDto {
	decreaseIndentPattern: IRegExpDto;
	increaseIndentPattern: IRegExpDto;
	indentNextLinePattern?: IRegExpDto;
	unIndentedLinePattern?: IRegExpDto;
}
export interface IOnEnterRuleDto {
	beforeText: IRegExpDto;
	afterText?: IRegExpDto;
	previousLineText?: IRegExpDto;
	action: EnterAction;
}
export interface ILanguageConfigurationDto {
	comments?: CommentRule;
	brackets?: CharacterPair[];
	wordPattern?: IRegExpDto;
	indentationRules?: IIndentationRuleDto;
	onEnterRules?: IOnEnterRuleDto[];
	__electricCharacterSupport?: {
		brackets?: any;
		docComment?: {
			scope: string;
			open: string;
			lineStart: string;
			close?: string;
		};
	};
	__characterPairSupport?: {
		autoClosingPairs: {
			open: string;
			close: string;
			notIn?: string[];
		}[];
	};
}

export type GlobPattern = string | { base: string; pattern: string; };

export interface IDocumentFilterDto {
	$serialized: true;
	language?: string;
	scheme?: string;
	pattern?: string | IRelativePattern;
	exclusive?: boolean;
}

export interface ISignatureHelpProviderMetadataDto {
	readonly triggerCharacters: readonly string[];
	readonly retriggerCharacters: readonly string[];
}

export interface MainThreadLanguageFeaturesShape extends IDisposable {
	$unregister(handle: number): void;
	$registerDocumentSymbolProvider(handle: number, selector: IDocumentFilterDto[], label: string): void;
	$registerCodeLensSupport(handle: number, selector: IDocumentFilterDto[], eventHandle: number | undefined): void;
	$emitCodeLensEvent(eventHandle: number, event?: any): void;
	$registerDefinitionSupport(handle: number, selector: IDocumentFilterDto[]): void;
	$registerDeclarationSupport(handle: number, selector: IDocumentFilterDto[]): void;
	$registerImplementationSupport(handle: number, selector: IDocumentFilterDto[]): void;
	$registerTypeDefinitionSupport(handle: number, selector: IDocumentFilterDto[]): void;
	$registerHoverProvider(handle: number, selector: IDocumentFilterDto[]): void;
	$registerEvaluatableExpressionProvider(handle: number, selector: IDocumentFilterDto[]): void;
	$registerInlineValuesProvider(handle: number, selector: IDocumentFilterDto[], eventHandle: number | undefined): void;
	$emitInlineValuesEvent(eventHandle: number, event?: any): void;
	$registerDocumentHighlightProvider(handle: number, selector: IDocumentFilterDto[]): void;
	$registerLinkedEditingRangeProvider(handle: number, selector: IDocumentFilterDto[]): void;
	$registerReferenceSupport(handle: number, selector: IDocumentFilterDto[]): void;
	$registerQuickFixSupport(handle: number, selector: IDocumentFilterDto[], metadata: ICodeActionProviderMetadataDto, displayName: string, supportsResolve: boolean): void;
	$registerDocumentFormattingSupport(handle: number, selector: IDocumentFilterDto[], extensionId: ExtensionIdentifier, displayName: string): void;
	$registerRangeFormattingSupport(handle: number, selector: IDocumentFilterDto[], extensionId: ExtensionIdentifier, displayName: string): void;
	$registerOnTypeFormattingSupport(handle: number, selector: IDocumentFilterDto[], autoFormatTriggerCharacters: string[], extensionId: ExtensionIdentifier): void;
	$registerNavigateTypeSupport(handle: number): void;
	$registerRenameSupport(handle: number, selector: IDocumentFilterDto[], supportsResolveInitialValues: boolean): void;
	$registerDocumentSemanticTokensProvider(handle: number, selector: IDocumentFilterDto[], legend: modes.SemanticTokensLegend, eventHandle: number | undefined): void;
	$emitDocumentSemanticTokensEvent(eventHandle: number): void;
	$registerDocumentRangeSemanticTokensProvider(handle: number, selector: IDocumentFilterDto[], legend: modes.SemanticTokensLegend): void;
	$registerSuggestSupport(handle: number, selector: IDocumentFilterDto[], triggerCharacters: string[], supportsResolveDetails: boolean, displayName: string): void;
	$registerSignatureHelpProvider(handle: number, selector: IDocumentFilterDto[], metadata: ISignatureHelpProviderMetadataDto): void;
	$registerInlayHintsProvider(handle: number, selector: IDocumentFilterDto[], eventHandle: number | undefined): void;
	$emitInlayHintsEvent(eventHandle: number, event?: any): void;
	$registerDocumentLinkProvider(handle: number, selector: IDocumentFilterDto[], supportsResolve: boolean): void;
	$registerDocumentColorProvider(handle: number, selector: IDocumentFilterDto[]): void;
	$registerFoldingRangeProvider(handle: number, selector: IDocumentFilterDto[], eventHandle: number | undefined): void;
	$emitFoldingRangeEvent(eventHandle: number, event?: any): void;
	$registerSelectionRangeProvider(handle: number, selector: IDocumentFilterDto[]): void;
	$registerCallHierarchyProvider(handle: number, selector: IDocumentFilterDto[]): void;
	$setLanguageConfiguration(handle: number, languageId: string, configuration: ILanguageConfigurationDto): void;
}

export interface MainThreadLanguagesShape extends IDisposable {
	$getLanguages(): Promise<string[]>;
	$changeLanguage(resource: UriComponents, languageId: string): Promise<void>;
	$tokensAtPosition(resource: UriComponents, position: IPosition): Promise<undefined | { type: modes.StandardTokenType, range: IRange }>;
}

export interface MainThreadMessageOptions {
	extension?: IExtensionDescription;
	modal?: boolean;
	useCustom?: boolean;
}

export interface MainThreadMessageServiceShape extends IDisposable {
	$showMessage(severity: Severity, message: string, options: MainThreadMessageOptions, commands: { title: string; isCloseAffordance: boolean; handle: number; }[]): Promise<number | undefined>;
}

export interface MainThreadOutputServiceShape extends IDisposable {
	$register(label: string, log: boolean, file?: UriComponents): Promise<string>;
	$append(channelId: string, value: string): Promise<void> | undefined;
	$update(channelId: string): Promise<void> | undefined;
	$clear(channelId: string, till: number): Promise<void> | undefined;
	$reveal(channelId: string, preserveFocus: boolean): Promise<void> | undefined;
	$close(channelId: string): Promise<void> | undefined;
	$dispose(channelId: string): Promise<void> | undefined;
}

export interface MainThreadProgressShape extends IDisposable {

	$startProgress(handle: number, options: IProgressOptions, extension?: IExtensionDescription): void;
	$progressReport(handle: number, message: IProgressStep): void;
	$progressEnd(handle: number): void;
}

/**
 * A terminal that is created on the extension host side is temporarily assigned
 * a UUID by the extension host that created it. Once the renderer side has assigned
 * a real numeric id, the numeric id will be used.
 *
 * All other terminals (that are not created on the extension host side) always
 * use the numeric id.
 */
export type TerminalIdentifier = number | string;

export interface TerminalLaunchConfig {
	name?: string;
	shellPath?: string;
	shellArgs?: string[] | string;
	cwd?: string | UriComponents;
	env?: ITerminalEnvironment;
	icon?: URI | { light: URI; dark: URI } | ThemeIcon;
	initialText?: string;
	waitOnExit?: boolean;
	strictEnv?: boolean;
	hideFromUser?: boolean;
	isExtensionCustomPtyTerminal?: boolean;
	isFeatureTerminal?: boolean;
	isExtensionOwnedTerminal?: boolean;
}

export interface MainThreadTerminalServiceShape extends IDisposable {
	$createTerminal(extHostTerminalId: string, config: TerminalLaunchConfig): Promise<void>;
	$dispose(id: TerminalIdentifier): void;
	$hide(id: TerminalIdentifier): void;
	$sendText(id: TerminalIdentifier, text: string, addNewLine: boolean): void;
	$show(id: TerminalIdentifier, preserveFocus: boolean): void;
	$startSendingDataEvents(): void;
	$stopSendingDataEvents(): void;
	$startLinkProvider(): void;
	$stopLinkProvider(): void;
	$registerProcessSupport(isSupported: boolean): void;
	$setEnvironmentVariableCollection(extensionIdentifier: string, persistent: boolean, collection: ISerializableEnvironmentVariableCollection | undefined): void;

	// Process
	$sendProcessTitle(terminalId: number, title: string): void;
	$sendProcessData(terminalId: number, data: string): void;
	$sendProcessReady(terminalId: number, pid: number, cwd: string): void;
	$sendProcessExit(terminalId: number, exitCode: number | undefined): void;
	$sendProcessInitialCwd(terminalId: number, cwd: string): void;
	$sendProcessCwd(terminalId: number, initialCwd: string): void;
	$sendOverrideDimensions(terminalId: number, dimensions: ITerminalDimensions | undefined): void;
	$sendResolvedLaunchConfig(terminalId: number, shellLaunchConfig: IShellLaunchConfig): void;
}

export interface TransferQuickPickItems extends quickInput.IQuickPickItem {
	handle: number;
}

export interface TransferQuickInputButton {
	handle: number;
	iconPath: { dark: URI; light?: URI; } | { id: string; };
	tooltip?: string;
}

export type TransferQuickInput = TransferQuickPick | TransferInputBox;

export interface BaseTransferQuickInput {

	[key: string]: any;

	id: number;

	title?: string;

	type?: 'quickPick' | 'inputBox';

	enabled?: boolean;

	busy?: boolean;

	visible?: boolean;
}

export interface TransferQuickPick extends BaseTransferQuickInput {

	type?: 'quickPick';

	value?: string;

	placeholder?: string;

	buttons?: TransferQuickInputButton[];

	items?: TransferQuickPickItems[];

	activeItems?: number[];

	selectedItems?: number[];

	canSelectMany?: boolean;

	ignoreFocusOut?: boolean;

	matchOnDescription?: boolean;

	matchOnDetail?: boolean;

	sortByLabel?: boolean;
}

export interface TransferInputBox extends BaseTransferQuickInput {

	type?: 'inputBox';

	value?: string;

	placeholder?: string;

	password?: boolean;

	buttons?: TransferQuickInputButton[];

	prompt?: string;

	validationMessage?: string;
}

export interface IInputBoxOptions {
	title?: string;
	value?: string;
	valueSelection?: [number, number];
	prompt?: string;
	placeHolder?: string;
	password?: boolean;
	ignoreFocusOut?: boolean;
}

export interface MainThreadQuickOpenShape extends IDisposable {
	$show(instance: number, options: quickInput.IPickOptions<TransferQuickPickItems>, token: CancellationToken): Promise<number | number[] | undefined>;
	$setItems(instance: number, items: TransferQuickPickItems[]): Promise<void>;
	$setError(instance: number, error: Error): Promise<void>;
	$input(options: IInputBoxOptions | undefined, validateInput: boolean, token: CancellationToken): Promise<string | undefined>;
	$createOrUpdate(params: TransferQuickInput): Promise<void>;
	$dispose(id: number): Promise<void>;
}

export interface MainThreadStatusBarShape extends IDisposable {
	$setEntry(id: number, statusId: string, statusName: string, text: string, tooltip: string | undefined, command: ICommandDto | undefined, color: string | ThemeColor | undefined, backgroundColor: string | ThemeColor | undefined, alignment: statusbar.StatusbarAlignment, priority: number | undefined, accessibilityInformation: IAccessibilityInformation | undefined): void;
	$dispose(id: number): void;
}

export interface MainThreadStorageShape extends IDisposable {
	$getValue<T>(shared: boolean, key: string): Promise<T | undefined>;
	$setValue(shared: boolean, key: string, value: object): Promise<void>;
	$registerExtensionStorageKeysToSync(extension: IExtensionIdWithVersion, keys: string[]): void;
}

export interface MainThreadTelemetryShape extends IDisposable {
	$publicLog(eventName: string, data?: any): void;
	$publicLog2<E extends ClassifiedEvent<T> = never, T extends GDPRClassification<T> = never>(eventName: string, data?: StrictPropertyCheck<T, E>): void;
}

export interface MainThreadEditorInsetsShape extends IDisposable {
	$createEditorInset(handle: number, id: string, uri: UriComponents, line: number, height: number, options: IWebviewOptions, extensionId: ExtensionIdentifier, extensionLocation: UriComponents): Promise<void>;
	$disposeEditorInset(handle: number): void;

	$setHtml(handle: number, value: string): void;
	$setOptions(handle: number, options: IWebviewOptions): void;
	$postMessage(handle: number, value: any): Promise<boolean>;
}

export interface ExtHostEditorInsetsShape {
	$onDidDispose(handle: number): void;
	$onDidReceiveMessage(handle: number, message: any): void;
}

//#region --- open editors model

export interface MainThreadEditorTabsShape extends IDisposable {
	// manage tabs: move, close, rearrange etc
}

export interface IEditorTabDto {
	group: number;
	name: string;
	resource: UriComponents;
	isActive: boolean;
}

export interface IExtHostEditorTabsShape {
	$acceptEditorTabs(tabs: IEditorTabDto[]): void;
}

//#endregion

export type WebviewHandle = string;

export interface WebviewPanelShowOptions {
	readonly viewColumn?: EditorGroupColumn;
	readonly preserveFocus?: boolean;
}

export interface WebviewExtensionDescription {
	readonly id: ExtensionIdentifier;
	readonly location: UriComponents;
}

export interface NotebookExtensionDescription {
	readonly id: ExtensionIdentifier;
	readonly location: UriComponents;
}

export enum WebviewEditorCapabilities {
	Editable,
	SupportsHotExit,
}

export interface IWebviewPortMapping {
	readonly webviewPort: number;
	readonly extensionHostPort: number;
}

export interface IWebviewOptions {
	readonly enableScripts?: boolean;
	readonly enableCommandUris?: boolean;
	readonly localResourceRoots?: ReadonlyArray<UriComponents>;
	readonly portMapping?: ReadonlyArray<IWebviewPortMapping>;
}

export interface IWebviewPanelOptions {
	readonly enableFindWidget?: boolean;
	readonly retainContextWhenHidden?: boolean;
}

export interface CustomTextEditorCapabilities {
	readonly supportsMove?: boolean;
}

export const enum WebviewMessageArrayBufferViewType {
	Int8Array = 1,
	Uint8Array = 2,
	Uint8ClampedArray = 3,
	Int16Array = 4,
	Uint16Array = 5,
	Int32Array = 6,
	Uint32Array = 7,
	Float32Array = 8,
	Float64Array = 9,
	BigInt64Array = 10,
	BigUint64Array = 11,
}

export interface WebviewMessageArrayBufferReference {
	readonly $$vscode_array_buffer_reference$$: true,

	readonly index: number;

	/**
	 * Tracks if the reference is to a view instead of directly to an ArrayBuffer.
	 */
	readonly view?: {
		readonly type: WebviewMessageArrayBufferViewType;
		readonly byteLength: number;
		readonly byteOffset: number;
	};
}

export interface MainThreadWebviewsShape extends IDisposable {
	$setHtml(handle: WebviewHandle, value: string): void;
	$setOptions(handle: WebviewHandle, options: IWebviewOptions): void;
	$postMessage(handle: WebviewHandle, value: string, ...buffers: VSBuffer[]): Promise<boolean>
}

export interface MainThreadWebviewPanelsShape extends IDisposable {
	$createWebviewPanel(
		extension: WebviewExtensionDescription,
		handle: WebviewHandle,
		viewType: string,
		initData: {
			title: string;
			webviewOptions: IWebviewOptions;
			panelOptions: IWebviewPanelOptions;
			serializeBuffersForPostMessage: boolean;
		},
		showOptions: WebviewPanelShowOptions,
	): void;
	$disposeWebview(handle: WebviewHandle): void;
	$reveal(handle: WebviewHandle, showOptions: WebviewPanelShowOptions): void;
	$setTitle(handle: WebviewHandle, value: string): void;
	$setIconPath(handle: WebviewHandle, value: { light: UriComponents, dark: UriComponents; } | undefined): void;

	$registerSerializer(viewType: string, options: { serializeBuffersForPostMessage: boolean }): void;
	$unregisterSerializer(viewType: string): void;
}

export interface MainThreadCustomEditorsShape extends IDisposable {
	$registerTextEditorProvider(extension: WebviewExtensionDescription, viewType: string, options: IWebviewPanelOptions, capabilities: CustomTextEditorCapabilities, serializeBuffersForPostMessage: boolean): void;
	$registerCustomEditorProvider(extension: WebviewExtensionDescription, viewType: string, options: IWebviewPanelOptions, supportsMultipleEditorsPerDocument: boolean, serializeBuffersForPostMessage: boolean): void;
	$unregisterEditorProvider(viewType: string): void;

	$onDidEdit(resource: UriComponents, viewType: string, editId: number, label: string | undefined): void;
	$onContentChange(resource: UriComponents, viewType: string): void;
}

export interface MainThreadWebviewViewsShape extends IDisposable {
	$registerWebviewViewProvider(extension: WebviewExtensionDescription, viewType: string, options: { retainContextWhenHidden?: boolean, serializeBuffersForPostMessage: boolean }): void;
	$unregisterWebviewViewProvider(viewType: string): void;

	$setWebviewViewTitle(handle: WebviewHandle, value: string | undefined): void;
	$setWebviewViewDescription(handle: WebviewHandle, value: string | undefined): void;

	$show(handle: WebviewHandle, preserveFocus: boolean): void;
}

export interface WebviewPanelViewStateData {
	[handle: string]: {
		readonly active: boolean;
		readonly visible: boolean;
		readonly position: EditorGroupColumn;
	};
}

export interface ExtHostWebviewsShape {
	$onMessage(handle: WebviewHandle, jsonSerializedMessage: string, ...buffers: VSBuffer[]): void;
	$onMissingCsp(handle: WebviewHandle, extensionId: string): void;
}

export interface ExtHostWebviewPanelsShape {
	$onDidChangeWebviewPanelViewStates(newState: WebviewPanelViewStateData): void;
	$onDidDisposeWebviewPanel(handle: WebviewHandle): Promise<void>;
	$deserializeWebviewPanel(
		newWebviewHandle: WebviewHandle,
		viewType: string,
		initData: {
			title: string;
			state: any;
			webviewOptions: IWebviewOptions;
			panelOptions: IWebviewPanelOptions;
		},
		position: EditorGroupColumn,
	): Promise<void>;
}

export interface ExtHostCustomEditorsShape {
	$resolveWebviewEditor(
		resource: UriComponents,
		newWebviewHandle: WebviewHandle,
		viewType: string,
		initData: {
			title: string;
			webviewOptions: IWebviewOptions;
			panelOptions: IWebviewPanelOptions;
		},
		position: EditorGroupColumn,
		cancellation: CancellationToken
	): Promise<void>;
	$createCustomDocument(resource: UriComponents, viewType: string, backupId: string | undefined, untitledDocumentData: VSBuffer | undefined, cancellation: CancellationToken): Promise<{ editable: boolean }>;
	$disposeCustomDocument(resource: UriComponents, viewType: string): Promise<void>;

	$undo(resource: UriComponents, viewType: string, editId: number, isDirty: boolean): Promise<void>;
	$redo(resource: UriComponents, viewType: string, editId: number, isDirty: boolean): Promise<void>;
	$revert(resource: UriComponents, viewType: string, cancellation: CancellationToken): Promise<void>;
	$disposeEdits(resourceComponents: UriComponents, viewType: string, editIds: number[]): void;

	$onSave(resource: UriComponents, viewType: string, cancellation: CancellationToken): Promise<void>;
	$onSaveAs(resource: UriComponents, viewType: string, targetResource: UriComponents, cancellation: CancellationToken): Promise<void>;

	$backup(resource: UriComponents, viewType: string, cancellation: CancellationToken): Promise<string>;

	$onMoveCustomEditor(handle: WebviewHandle, newResource: UriComponents, viewType: string): Promise<void>;
}

export interface ExtHostWebviewViewsShape {
	$resolveWebviewView(webviewHandle: WebviewHandle, viewType: string, title: string | undefined, state: any, cancellation: CancellationToken): Promise<void>;

	$onDidChangeWebviewViewVisibility(webviewHandle: WebviewHandle, visible: boolean): void;

	$disposeWebviewView(webviewHandle: WebviewHandle): void;
}

export enum CellOutputKind {
	Text = 1,
	Error = 2,
	Rich = 3
}

export interface ICellDto {
	handle: number;
	uri: UriComponents,
	source: string[];
	language: string;
	cellKind: CellKind;
	outputs: IOutputDto[];
	metadata?: NotebookCellMetadata;
}

export type NotebookCellsSplice = [
	number /* start */,
	number /* delete count */,
	ICellDto[]
];

export type NotebookCellOutputsSplice = [
	number /* start */,
	number /* delete count */,
	IOutputDto[]
];

export enum NotebookEditorRevealType {
	Default = 0,
	InCenter = 1,
	InCenterIfOutsideViewport = 2,
	AtTop = 3
}

export interface INotebookDocumentShowOptions {
	position?: EditorGroupColumn;
	preserveFocus?: boolean;
	pinned?: boolean;
	selections?: ICellRange[];
}

export type INotebookCellStatusBarEntryDto = Dto<INotebookCellStatusBarItem>;

export interface INotebookCellStatusBarListDto {
	items: INotebookCellStatusBarEntryDto[];
	cacheId: number;
}

export interface MainThreadNotebookShape extends IDisposable {
	$registerNotebookProvider(extension: NotebookExtensionDescription, viewType: string, options: TransientOptions, registration: INotebookContributionData | undefined): Promise<void>;
	$updateNotebookProviderOptions(viewType: string, options?: { transientOutputs: boolean; transientCellMetadata: TransientCellMetadata; transientDocumentMetadata: TransientDocumentMetadata; }): Promise<void>;
	$unregisterNotebookProvider(viewType: string): Promise<void>;

	$registerNotebookSerializer(handle: number, extension: NotebookExtensionDescription, viewType: string, options: TransientOptions, registration: INotebookContributionData | undefined): void;
	$unregisterNotebookSerializer(handle: number): void;

	$registerNotebookCellStatusBarItemProvider(handle: number, eventHandle: number | undefined, viewType: string): Promise<void>;
	$unregisterNotebookCellStatusBarItemProvider(handle: number, eventHandle: number | undefined): Promise<void>;
	$emitCellStatusBarEvent(eventHandle: number): void;
}

export interface MainThreadNotebookEditorsShape extends IDisposable {
	$tryShowNotebookDocument(uriComponents: UriComponents, viewType: string, options: INotebookDocumentShowOptions): Promise<string>;
	$tryRevealRange(id: string, range: ICellRange, revealType: NotebookEditorRevealType): Promise<void>;
	$registerNotebookEditorDecorationType(key: string, options: INotebookDecorationRenderOptions): void;
	$removeNotebookEditorDecorationType(key: string): void;
	$trySetDecorations(id: string, range: ICellRange, decorationKey: string): void;
	$tryApplyEdits(editorId: string, modelVersionId: number, cellEdits: ICellEditOperation[]): Promise<boolean>
}

export interface MainThreadNotebookDocumentsShape extends IDisposable {
	$tryCreateNotebook(options: { viewType: string, content?: NotebookDataDto }): Promise<UriComponents>;
	$tryOpenNotebook(uriComponents: UriComponents): Promise<UriComponents>;
	$trySaveNotebook(uri: UriComponents): Promise<boolean>;
	$applyEdits(resource: UriComponents, edits: IImmediateCellEditOperation[], computeUndoRedo?: boolean): Promise<void>;
}

export interface INotebookKernelDto2 {
	id: string;
	viewType: string;
	extensionId: ExtensionIdentifier;
	extensionLocation: UriComponents;
	label: string;
	detail?: string;
	description?: string;
	supportedLanguages?: string[];
	supportsInterrupt?: boolean;
	hasExecutionOrder?: boolean;
	preloads?: { uri: UriComponents; provides: string[] }[];
}

export interface MainThreadNotebookKernelsShape extends IDisposable {
	$postMessage(handle: number, editorId: string | undefined, message: any): Promise<boolean>;
	$addKernel(handle: number, data: INotebookKernelDto2): Promise<void>;
	$updateKernel(handle: number, data: Partial<INotebookKernelDto2>): void;
	$removeKernel(handle: number): void;
	$updateNotebookPriority(handle: number, uri: UriComponents, value: number | undefined): void;
}

export interface MainThreadNotebookRenderersShape extends IDisposable {
<<<<<<< HEAD
	$postMessage(rendererId: string, message: unknown): void;
=======
	$postMessage(editorId: string, rendererId: string, message: unknown): void;
>>>>>>> 17459a4a
}

export interface MainThreadUrlsShape extends IDisposable {
	$registerUriHandler(handle: number, extensionId: ExtensionIdentifier): Promise<void>;
	$unregisterUriHandler(handle: number): Promise<void>;
	$createAppUri(uri: UriComponents): Promise<UriComponents>;
}

export interface ExtHostUrlsShape {
	$handleExternalUri(handle: number, uri: UriComponents): Promise<void>;
}

export interface MainThreadUriOpenersShape extends IDisposable {
	$registerUriOpener(id: string, schemes: readonly string[], extensionId: ExtensionIdentifier, label: string): Promise<void>;
	$unregisterUriOpener(id: string): Promise<void>;
}

export interface ExtHostUriOpenersShape {
	$canOpenUri(id: string, uri: UriComponents, token: CancellationToken): Promise<modes.ExternalUriOpenerPriority>;
	$openUri(id: string, context: { resolvedUri: UriComponents, sourceUri: UriComponents }, token: CancellationToken): Promise<void>;
}

export interface ITextSearchComplete {
	limitHit?: boolean;
}

export interface MainThreadWorkspaceShape extends IDisposable {
	$startFileSearch(includePattern: string | null, includeFolder: UriComponents | null, excludePatternOrDisregardExcludes: string | false | null, maxResults: number | null, token: CancellationToken): Promise<UriComponents[] | null>;
	$startTextSearch(query: search.IPatternInfo, folder: UriComponents | null, options: ITextQueryBuilderOptions, requestId: number, token: CancellationToken): Promise<ITextSearchComplete | null>;
	$checkExists(folders: readonly UriComponents[], includes: string[], token: CancellationToken): Promise<boolean>;
	$saveAll(includeUntitled?: boolean): Promise<boolean>;
	$updateWorkspaceFolders(extensionName: string, index: number, deleteCount: number, workspaceFoldersToAdd: { uri: UriComponents, name?: string; }[]): Promise<void>;
	$resolveProxy(url: string): Promise<string | undefined>;
	$requestWorkspaceTrust(options?: WorkspaceTrustRequestOptions): Promise<boolean | undefined>;
}

export interface IFileChangeDto {
	resource: UriComponents;
	type: files.FileChangeType;
}

export interface MainThreadFileSystemShape extends IDisposable {
	$registerFileSystemProvider(handle: number, scheme: string, capabilities: files.FileSystemProviderCapabilities): Promise<void>;
	$unregisterProvider(handle: number): void;
	$onFileSystemChange(handle: number, resource: IFileChangeDto[]): void;

	$stat(uri: UriComponents): Promise<files.IStat>;
	$readdir(resource: UriComponents): Promise<[string, files.FileType][]>;
	$readFile(resource: UriComponents): Promise<VSBuffer>;
	$writeFile(resource: UriComponents, content: VSBuffer): Promise<void>;
	$rename(resource: UriComponents, target: UriComponents, opts: files.FileOverwriteOptions): Promise<void>;
	$copy(resource: UriComponents, target: UriComponents, opts: files.FileOverwriteOptions): Promise<void>;
	$mkdir(resource: UriComponents): Promise<void>;
	$delete(resource: UriComponents, opts: files.FileDeleteOptions): Promise<void>;
}

export interface MainThreadLabelServiceShape extends IDisposable {
	$registerResourceLabelFormatter(handle: number, formatter: ResourceLabelFormatter): void;
	$unregisterResourceLabelFormatter(handle: number): void;
}

export interface MainThreadSearchShape extends IDisposable {
	$registerFileSearchProvider(handle: number, scheme: string): void;
	$registerTextSearchProvider(handle: number, scheme: string): void;
	$unregisterProvider(handle: number): void;
	$handleFileMatch(handle: number, session: number, data: UriComponents[]): void;
	$handleTextMatch(handle: number, session: number, data: search.IRawFileMatch2[]): void;
	$handleTelemetry(eventName: string, data: any): void;
}

export interface MainThreadTaskShape extends IDisposable {
	$createTaskId(task: tasks.TaskDTO): Promise<string>;
	$registerTaskProvider(handle: number, type: string): Promise<void>;
	$unregisterTaskProvider(handle: number): Promise<void>;
	$fetchTasks(filter?: tasks.TaskFilterDTO): Promise<tasks.TaskDTO[]>;
	$getTaskExecution(value: tasks.TaskHandleDTO | tasks.TaskDTO): Promise<tasks.TaskExecutionDTO>;
	$executeTask(task: tasks.TaskHandleDTO | tasks.TaskDTO): Promise<tasks.TaskExecutionDTO>;
	$terminateTask(id: string): Promise<void>;
	$registerTaskSystem(scheme: string, info: tasks.TaskSystemInfoDTO): void;
	$customExecutionComplete(id: string, result?: number): Promise<void>;
	$registerSupportedExecutions(custom?: boolean, shell?: boolean, process?: boolean): Promise<void>;
}

export interface MainThreadExtensionServiceShape extends IDisposable {
	$activateExtension(extensionId: ExtensionIdentifier, reason: ExtensionActivationReason): Promise<void>;
	$onWillActivateExtension(extensionId: ExtensionIdentifier): Promise<void>;
	$onDidActivateExtension(extensionId: ExtensionIdentifier, codeLoadingTime: number, activateCallTime: number, activateResolvedTime: number, activationReason: ExtensionActivationReason): void;
	$onExtensionActivationError(extensionId: ExtensionIdentifier, error: SerializedError, missingExtensionDependency: MissingExtensionDependency | null): Promise<void>;
	$onExtensionRuntimeError(extensionId: ExtensionIdentifier, error: SerializedError): void;
	$setPerformanceMarks(marks: performance.PerformanceMark[]): Promise<void>;
}

export interface SCMProviderFeatures {
	hasQuickDiffProvider?: boolean;
	count?: number;
	commitTemplate?: string;
	acceptInputCommand?: modes.Command;
	statusBarCommands?: ICommandDto[];
}

export interface SCMGroupFeatures {
	hideWhenEmpty?: boolean;
}

export type SCMRawResource = [
	number /*handle*/,
	UriComponents /*resourceUri*/,
	UriComponents[] /*icons: light, dark*/,
	string /*tooltip*/,
	boolean /*strike through*/,
	boolean /*faded*/,
	string /*context value*/,
	ICommandDto | undefined /*command*/
];

export type SCMRawResourceSplice = [
	number /* start */,
	number /* delete count */,
	SCMRawResource[]
];

export type SCMRawResourceSplices = [
	number, /*handle*/
	SCMRawResourceSplice[]
];

export interface MainThreadSCMShape extends IDisposable {
	$registerSourceControl(handle: number, id: string, label: string, rootUri: UriComponents | undefined): void;
	$updateSourceControl(handle: number, features: SCMProviderFeatures): void;
	$unregisterSourceControl(handle: number): void;

	$registerGroups(sourceControlHandle: number, groups: [number /*handle*/, string /*id*/, string /*label*/, SCMGroupFeatures][], splices: SCMRawResourceSplices[]): void;
	$updateGroup(sourceControlHandle: number, handle: number, features: SCMGroupFeatures): void;
	$updateGroupLabel(sourceControlHandle: number, handle: number, label: string): void;
	$unregisterGroup(sourceControlHandle: number, handle: number): void;

	$spliceResourceStates(sourceControlHandle: number, splices: SCMRawResourceSplices[]): void;

	$setInputBoxValue(sourceControlHandle: number, value: string): void;
	$setInputBoxPlaceholder(sourceControlHandle: number, placeholder: string): void;
	$setInputBoxVisibility(sourceControlHandle: number, visible: boolean): void;
	$setInputBoxFocus(sourceControlHandle: number): void;
	$showValidationMessage(sourceControlHandle: number, message: string, type: InputValidationType): void;
	$setValidationProviderIsEnabled(sourceControlHandle: number, enabled: boolean): void;
}

export type DebugSessionUUID = string;

export interface IDebugConfiguration {
	type: string;
	name: string;
	request: string;
	[key: string]: any;
}

export interface IStartDebuggingOptions {
	parentSessionID?: DebugSessionUUID;
	repl?: IDebugSessionReplMode;
	noDebug?: boolean;
	compact?: boolean;
}

export interface MainThreadDebugServiceShape extends IDisposable {
	$registerDebugTypes(debugTypes: string[]): void;
	$sessionCached(sessionID: string): void;
	$acceptDAMessage(handle: number, message: DebugProtocol.ProtocolMessage): void;
	$acceptDAError(handle: number, name: string, message: string, stack: string | undefined): void;
	$acceptDAExit(handle: number, code: number | undefined, signal: string | undefined): void;
	$registerDebugConfigurationProvider(type: string, triggerKind: DebugConfigurationProviderTriggerKind, hasProvideMethod: boolean, hasResolveMethod: boolean, hasResolve2Method: boolean, handle: number): Promise<void>;
	$registerDebugAdapterDescriptorFactory(type: string, handle: number): Promise<void>;
	$unregisterDebugConfigurationProvider(handle: number): void;
	$unregisterDebugAdapterDescriptorFactory(handle: number): void;
	$startDebugging(folder: UriComponents | undefined, nameOrConfig: string | IDebugConfiguration, options: IStartDebuggingOptions): Promise<boolean>;
	$stopDebugging(sessionId: DebugSessionUUID | undefined): Promise<void>;
	$setDebugSessionName(id: DebugSessionUUID, name: string): void;
	$customDebugAdapterRequest(id: DebugSessionUUID, command: string, args: any): Promise<any>;
	$getDebugProtocolBreakpoint(id: DebugSessionUUID, breakpoinId: string): Promise<DebugProtocol.Breakpoint | undefined>;
	$appendDebugConsole(value: string): void;
	$startBreakpointEvents(): void;
	$registerBreakpoints(breakpoints: Array<ISourceMultiBreakpointDto | IFunctionBreakpointDto | IDataBreakpointDto>): Promise<void>;
	$unregisterBreakpoints(breakpointIds: string[], functionBreakpointIds: string[], dataBreakpointIds: string[]): Promise<void>;
}

export interface IOpenUriOptions {
	readonly allowTunneling?: boolean;
	readonly allowContributedOpeners?: boolean | string;
}

export interface MainThreadWindowShape extends IDisposable {
	$getWindowVisibility(): Promise<boolean>;
	$openUri(uri: UriComponents, uriString: string | undefined, options: IOpenUriOptions): Promise<boolean>;
	$asExternalUri(uri: UriComponents, options: IOpenUriOptions): Promise<UriComponents>;
}

export enum CandidatePortSource {
	None = 0,
	Process = 1,
	Output = 2
}

export interface PortAttributesProviderSelector {
	pid?: number;
	portRange?: [number, number];
	commandMatcher?: RegExp;
}

export interface MainThreadTunnelServiceShape extends IDisposable {
	$openTunnel(tunnelOptions: TunnelOptions, source: string | undefined): Promise<TunnelDto | undefined>;
	$closeTunnel(remote: { host: string, port: number }): Promise<void>;
	$getTunnels(): Promise<TunnelDescription[]>;
	$setTunnelProvider(features: TunnelProviderFeatures): Promise<void>;
	$setRemoteTunnelService(processId: number): Promise<void>;
	$setCandidateFilter(): Promise<void>;
	$onFoundNewCandidates(candidates: CandidatePort[]): Promise<void>;
	$setCandidatePortSource(source: CandidatePortSource): Promise<void>;
	$registerPortsAttributesProvider(selector: PortAttributesProviderSelector, providerHandle: number): Promise<void>;
	$unregisterPortsAttributesProvider(providerHandle: number): Promise<void>;
}

export interface MainThreadTimelineShape extends IDisposable {
	$registerTimelineProvider(provider: TimelineProviderDescriptor): void;
	$unregisterTimelineProvider(source: string): void;
	$emitTimelineChangeEvent(e: TimelineChangeEvent | undefined): void;
}

// -- extension host

export interface ExtHostCommandsShape {
	$executeContributedCommand<T>(id: string, ...args: any[]): Promise<T>;
	$getContributedCommandHandlerDescriptions(): Promise<{ [id: string]: string | ICommandHandlerDescription; }>;
}

export interface ExtHostConfigurationShape {
	$initializeConfiguration(data: IConfigurationInitData): void;
	$acceptConfigurationChanged(data: IConfigurationInitData, change: IConfigurationChange): void;
}

export interface ExtHostDiagnosticsShape {
	$acceptMarkersChange(data: [UriComponents, IMarkerData[]][]): void;
}

export interface ExtHostDocumentContentProvidersShape {
	$provideTextDocumentContent(handle: number, uri: UriComponents): Promise<string | null | undefined>;
}

export interface IModelAddedData {
	uri: UriComponents;
	versionId: number;
	lines: string[];
	EOL: string;
	modeId: string;
	isDirty: boolean;
}
export interface ExtHostDocumentsShape {
	$acceptModelModeChanged(strURL: UriComponents, newModeId: string): void;
	$acceptModelSaved(strURL: UriComponents): void;
	$acceptDirtyStateChanged(strURL: UriComponents, isDirty: boolean): void;
	$acceptModelChanged(strURL: UriComponents, e: IModelChangedEvent, isDirty: boolean): void;
}

export interface ExtHostDocumentSaveParticipantShape {
	$participateInSave(resource: UriComponents, reason: SaveReason): Promise<boolean[]>;
}

export interface ITextEditorAddData {
	id: string;
	documentUri: UriComponents;
	options: IResolvedTextEditorConfiguration;
	selections: ISelection[];
	visibleRanges: IRange[];
	editorPosition: EditorGroupColumn | undefined;
}
export interface ITextEditorPositionData {
	[id: string]: EditorGroupColumn;
}
export interface IEditorPropertiesChangeData {
	options: IResolvedTextEditorConfiguration | null;
	selections: ISelectionChangeEvent | null;
	visibleRanges: IRange[] | null;
}
export interface ISelectionChangeEvent {
	selections: Selection[];
	source?: string;
}

export interface ExtHostEditorsShape {
	$acceptEditorPropertiesChanged(id: string, props: IEditorPropertiesChangeData): void;
	$acceptEditorPositionData(data: ITextEditorPositionData): void;
}

export interface IDocumentsAndEditorsDelta {
	removedDocuments?: UriComponents[];
	addedDocuments?: IModelAddedData[];
	removedEditors?: string[];
	addedEditors?: ITextEditorAddData[];
	newActiveEditor?: string | null;
}

export interface ExtHostDocumentsAndEditorsShape {
	$acceptDocumentsAndEditorsDelta(delta: IDocumentsAndEditorsDelta): void;
}

export interface ExtHostTreeViewsShape {
	$getChildren(treeViewId: string, treeItemHandle?: string): Promise<ITreeItem[]>;
	$onDrop(treeViewId: string, treeItemHandle: string[], newParentTreeItemHandle: string): Promise<void>;
	$setExpanded(treeViewId: string, treeItemHandle: string, expanded: boolean): void;
	$setSelection(treeViewId: string, treeItemHandles: string[]): void;
	$setVisible(treeViewId: string, visible: boolean): void;
	$hasResolve(treeViewId: string): Promise<boolean>;
	$resolve(treeViewId: string, treeItemHandle: string, token: CancellationToken): Promise<ITreeItem | undefined>;
}

export interface ExtHostWorkspaceShape {
	$initializeWorkspace(workspace: IWorkspaceData | null, trusted: boolean): void;
	$acceptWorkspaceData(workspace: IWorkspaceData | null): void;
	$handleTextSearchResult(result: search.IRawFileMatch2, requestId: number): void;
	$onDidGrantWorkspaceTrust(): void;
}

export interface ExtHostFileSystemInfoShape {
	$acceptProviderInfos(scheme: string, capabilities: number | null): void;
}

export interface ExtHostFileSystemShape {
	$stat(handle: number, resource: UriComponents): Promise<files.IStat>;
	$readdir(handle: number, resource: UriComponents): Promise<[string, files.FileType][]>;
	$readFile(handle: number, resource: UriComponents): Promise<VSBuffer>;
	$writeFile(handle: number, resource: UriComponents, content: VSBuffer, opts: files.FileWriteOptions): Promise<void>;
	$rename(handle: number, resource: UriComponents, target: UriComponents, opts: files.FileOverwriteOptions): Promise<void>;
	$copy(handle: number, resource: UriComponents, target: UriComponents, opts: files.FileOverwriteOptions): Promise<void>;
	$mkdir(handle: number, resource: UriComponents): Promise<void>;
	$delete(handle: number, resource: UriComponents, opts: files.FileDeleteOptions): Promise<void>;
	$watch(handle: number, session: number, resource: UriComponents, opts: files.IWatchOptions): void;
	$unwatch(handle: number, session: number): void;
	$open(handle: number, resource: UriComponents, opts: files.FileOpenOptions): Promise<number>;
	$close(handle: number, fd: number): Promise<void>;
	$read(handle: number, fd: number, pos: number, length: number): Promise<VSBuffer>;
	$write(handle: number, fd: number, pos: number, data: VSBuffer): Promise<number>;
}

export interface ExtHostLabelServiceShape {
	$registerResourceLabelFormatter(formatter: ResourceLabelFormatter): IDisposable;
}

export interface ExtHostAuthenticationShape {
	$getSessions(id: string, scopes?: string[]): Promise<ReadonlyArray<modes.AuthenticationSession>>;
	$createSession(id: string, scopes: string[]): Promise<modes.AuthenticationSession>;
	$removeSession(id: string, sessionId: string): Promise<void>;
	$onDidChangeAuthenticationSessions(id: string, label: string): Promise<void>;
	$onDidChangeAuthenticationProviders(added: modes.AuthenticationProviderInformation[], removed: modes.AuthenticationProviderInformation[]): Promise<void>;
	$setProviders(providers: modes.AuthenticationProviderInformation[]): Promise<void>;
}

export interface ExtHostSecretStateShape {
	$onDidChangePassword(e: { extensionId: string, key: string }): Promise<void>;
}

export interface ExtHostSearchShape {
	$provideFileSearchResults(handle: number, session: number, query: search.IRawQuery, token: CancellationToken): Promise<search.ISearchCompleteStats>;
	$provideTextSearchResults(handle: number, session: number, query: search.IRawTextQuery, token: CancellationToken): Promise<search.ISearchCompleteStats>;
	$clearCache(cacheKey: string): Promise<void>;
}

export interface IResolveAuthorityErrorResult {
	type: 'error';
	error: {
		message: string | undefined;
		code: RemoteAuthorityResolverErrorCode;
		detail: any;
	};
}

export interface IResolveAuthorityOKResult {
	type: 'ok';
	value: ResolverResult;
}

export type IResolveAuthorityResult = IResolveAuthorityErrorResult | IResolveAuthorityOKResult;

export interface ExtHostExtensionServiceShape {
	$resolveAuthority(remoteAuthority: string, resolveAttempt: number): Promise<IResolveAuthorityResult>;
	$startExtensionHost(enabledExtensionIds: ExtensionIdentifier[]): Promise<void>;
	$extensionTestsExecute(): Promise<number>;
	$extensionTestsExit(code: number): Promise<void>;
	$activateByEvent(activationEvent: string, activationKind: ActivationKind): Promise<void>;
	$activate(extensionId: ExtensionIdentifier, reason: ExtensionActivationReason): Promise<boolean>;
	$setRemoteEnvironment(env: { [key: string]: string | null; }): Promise<void>;
	$updateRemoteConnectionData(connectionData: IRemoteConnectionData): Promise<void>;

	$deltaExtensions(toAdd: IExtensionDescription[], toRemove: ExtensionIdentifier[]): Promise<void>;

	$test_latency(n: number): Promise<number>;
	$test_up(b: VSBuffer): Promise<number>;
	$test_down(size: number): Promise<VSBuffer>;
}

export interface FileSystemEvents {
	created: UriComponents[];
	changed: UriComponents[];
	deleted: UriComponents[];
}

export interface SourceTargetPair {
	source?: UriComponents;
	target: UriComponents;
}

export interface IWillRunFileOperationParticipation {
	edit: IWorkspaceEditDto;
	extensionNames: string[]
}

export interface ExtHostFileSystemEventServiceShape {
	$onFileEvent(events: FileSystemEvents): void;
	$onWillRunFileOperation(operation: files.FileOperation, files: readonly SourceTargetPair[], timeout: number, token: CancellationToken): Promise<IWillRunFileOperationParticipation | undefined>;
	$onDidRunFileOperation(operation: files.FileOperation, files: readonly SourceTargetPair[]): void;
}

export interface ObjectIdentifier {
	$ident?: number;
}

export namespace ObjectIdentifier {
	export const name = '$ident';
	export function mixin<T>(obj: T, id: number): T & ObjectIdentifier {
		Object.defineProperty(obj, name, { value: id, enumerable: true });
		return <T & ObjectIdentifier>obj;
	}
	export function of(obj: any): number {
		return obj[name];
	}
}

export interface ExtHostHeapServiceShape {
	$onGarbageCollection(ids: number[]): void;
}
export interface IRawColorInfo {
	color: [number, number, number, number];
	range: IRange;
}

export class IdObject {
	_id?: number;
	private static _n = 0;
	static mixin<T extends object>(object: T): T & IdObject {
		(<any>object)._id = IdObject._n++;
		return <any>object;
	}
}

export const enum ISuggestDataDtoField {
	label = 'a',
	kind = 'b',
	detail = 'c',
	documentation = 'd',
	sortText = 'e',
	filterText = 'f',
	preselect = 'g',
	insertText = 'h',
	insertTextRules = 'i',
	range = 'j',
	commitCharacters = 'k',
	additionalTextEdits = 'l',
	command = 'm',
	kindModifier = 'n',

	// to merge into label
	label2 = 'o',
}

export interface ISuggestDataDto {
	[ISuggestDataDtoField.label]: string;
	[ISuggestDataDtoField.label2]?: string | modes.CompletionItemLabel;
	[ISuggestDataDtoField.kind]?: modes.CompletionItemKind;
	[ISuggestDataDtoField.detail]?: string;
	[ISuggestDataDtoField.documentation]?: string | IMarkdownString;
	[ISuggestDataDtoField.sortText]?: string;
	[ISuggestDataDtoField.filterText]?: string;
	[ISuggestDataDtoField.preselect]?: true;
	[ISuggestDataDtoField.insertText]?: string;
	[ISuggestDataDtoField.insertTextRules]?: modes.CompletionItemInsertTextRule;
	[ISuggestDataDtoField.range]?: IRange | { insert: IRange, replace: IRange; };
	[ISuggestDataDtoField.commitCharacters]?: string[];
	[ISuggestDataDtoField.additionalTextEdits]?: ISingleEditOperation[];
	[ISuggestDataDtoField.command]?: modes.Command;
	[ISuggestDataDtoField.kindModifier]?: modes.CompletionItemTag[];
	// not-standard
	x?: ChainedCacheId;
}

export const enum ISuggestResultDtoField {
	defaultRanges = 'a',
	completions = 'b',
	isIncomplete = 'c',
	duration = 'd',
}

export interface ISuggestResultDto {
	[ISuggestResultDtoField.defaultRanges]: { insert: IRange, replace: IRange; };
	[ISuggestResultDtoField.completions]: ISuggestDataDto[];
	[ISuggestResultDtoField.isIncomplete]: undefined | true;
	[ISuggestResultDtoField.duration]: number;
	x?: number;
}

export interface ISignatureHelpDto {
	id: CacheId;
	signatures: modes.SignatureInformation[];
	activeSignature: number;
	activeParameter: number;
}

export interface ISignatureHelpContextDto {
	readonly triggerKind: modes.SignatureHelpTriggerKind;
	readonly triggerCharacter?: string;
	readonly isRetrigger: boolean;
	readonly activeSignatureHelp?: ISignatureHelpDto;
}

export interface IInlayHintDto {
	text: string;
	position: IPosition;
	kind: modes.InlayHintKind;
	whitespaceBefore?: boolean;
	whitespaceAfter?: boolean;
}

export interface IInlayHintsDto {
	hints: IInlayHintDto[]
}

export interface ILocationDto {
	uri: UriComponents;
	range: IRange;
}

export interface IDefinitionLinkDto {
	originSelectionRange?: IRange;
	uri: UriComponents;
	range: IRange;
	targetSelectionRange?: IRange;
}

export interface IWorkspaceSymbolDto extends IdObject {
	name: string;
	containerName?: string;
	kind: modes.SymbolKind;
	location: ILocationDto;
}

export interface IWorkspaceSymbolsDto extends IdObject {
	symbols: IWorkspaceSymbolDto[];
}

export interface IWorkspaceEditEntryMetadataDto {
	needsConfirmation: boolean;
	label: string;
	description?: string;
	iconPath?: { id: string } | UriComponents | { light: UriComponents, dark: UriComponents };
}

export const enum WorkspaceEditType {
	File = 1,
	Text = 2,
	Cell = 3,
}

export interface IWorkspaceFileEditDto {
	_type: WorkspaceEditType.File;
	oldUri?: UriComponents;
	newUri?: UriComponents;
	options?: modes.WorkspaceFileEditOptions
	metadata?: IWorkspaceEditEntryMetadataDto;
}

export interface IWorkspaceTextEditDto {
	_type: WorkspaceEditType.Text;
	resource: UriComponents;
	edit: modes.TextEdit;
	modelVersionId?: number;
	metadata?: IWorkspaceEditEntryMetadataDto;
}

export interface IWorkspaceCellEditDto {
	_type: WorkspaceEditType.Cell;
	resource: UriComponents;
	edit: ICellEditOperation;
	notebookVersionId?: number;
	metadata?: IWorkspaceEditEntryMetadataDto;
}

export interface IWorkspaceEditDto {
	edits: Array<IWorkspaceFileEditDto | IWorkspaceTextEditDto | IWorkspaceCellEditDto>;
}

export function reviveWorkspaceEditDto(data: IWorkspaceEditDto | undefined): modes.WorkspaceEdit {
	if (data && data.edits) {
		for (const edit of data.edits) {
			if (typeof (<IWorkspaceTextEditDto>edit).resource === 'object') {
				(<IWorkspaceTextEditDto>edit).resource = URI.revive((<IWorkspaceTextEditDto>edit).resource);
			} else {
				(<IWorkspaceFileEditDto>edit).newUri = URI.revive((<IWorkspaceFileEditDto>edit).newUri);
				(<IWorkspaceFileEditDto>edit).oldUri = URI.revive((<IWorkspaceFileEditDto>edit).oldUri);
			}
			if (edit.metadata && edit.metadata.iconPath) {
				edit.metadata = revive(edit.metadata);
			}
		}
	}
	return <modes.WorkspaceEdit>data;
}

export type ICommandDto = ObjectIdentifier & modes.Command;

export interface ICodeActionDto {
	cacheId?: ChainedCacheId;
	title: string;
	edit?: IWorkspaceEditDto;
	diagnostics?: IMarkerData[];
	command?: ICommandDto;
	kind?: string;
	isPreferred?: boolean;
	disabled?: string;
}

export interface ICodeActionListDto {
	cacheId: CacheId;
	actions: ReadonlyArray<ICodeActionDto>;
}

export interface ICodeActionProviderMetadataDto {
	readonly providedKinds?: readonly string[];
	readonly documentation?: ReadonlyArray<{ readonly kind: string, readonly command: ICommandDto }>;
}

export type CacheId = number;
export type ChainedCacheId = [CacheId, CacheId];

export interface ILinksListDto {
	id?: CacheId;
	links: ILinkDto[];
}

export interface ILinkDto {
	cacheId?: ChainedCacheId;
	range: IRange;
	url?: string | UriComponents;
	tooltip?: string;
}

export interface ICodeLensListDto {
	cacheId?: number;
	lenses: ICodeLensDto[];
}

export interface ICodeLensDto {
	cacheId?: ChainedCacheId;
	range: IRange;
	command?: ICommandDto;
}

export type ICallHierarchyItemDto = Dto<CallHierarchyItem>;

export interface IIncomingCallDto {
	from: ICallHierarchyItemDto;
	fromRanges: IRange[];
}

export interface IOutgoingCallDto {
	fromRanges: IRange[];
	to: ICallHierarchyItemDto;
}

export interface ILanguageWordDefinitionDto {
	languageId: string;
	regexSource: string;
	regexFlags: string
}

export interface ILinkedEditingRangesDto {
	ranges: IRange[];
	wordPattern?: IRegExpDto;
}

export interface IInlineValueContextDto {
	frameId: number;
	stoppedLocation: IRange;
}

export interface ExtHostLanguageFeaturesShape {
	$provideDocumentSymbols(handle: number, resource: UriComponents, token: CancellationToken): Promise<modes.DocumentSymbol[] | undefined>;
	$provideCodeLenses(handle: number, resource: UriComponents, token: CancellationToken): Promise<ICodeLensListDto | undefined>;
	$resolveCodeLens(handle: number, symbol: ICodeLensDto, token: CancellationToken): Promise<ICodeLensDto | undefined>;
	$releaseCodeLenses(handle: number, id: number): void;
	$provideDefinition(handle: number, resource: UriComponents, position: IPosition, token: CancellationToken): Promise<IDefinitionLinkDto[]>;
	$provideDeclaration(handle: number, resource: UriComponents, position: IPosition, token: CancellationToken): Promise<IDefinitionLinkDto[]>;
	$provideImplementation(handle: number, resource: UriComponents, position: IPosition, token: CancellationToken): Promise<IDefinitionLinkDto[]>;
	$provideTypeDefinition(handle: number, resource: UriComponents, position: IPosition, token: CancellationToken): Promise<IDefinitionLinkDto[]>;
	$provideHover(handle: number, resource: UriComponents, position: IPosition, token: CancellationToken): Promise<modes.Hover | undefined>;
	$provideEvaluatableExpression(handle: number, resource: UriComponents, position: IPosition, token: CancellationToken): Promise<modes.EvaluatableExpression | undefined>;
	$provideInlineValues(handle: number, resource: UriComponents, range: IRange, context: modes.InlineValueContext, token: CancellationToken): Promise<modes.InlineValue[] | undefined>;
	$provideDocumentHighlights(handle: number, resource: UriComponents, position: IPosition, token: CancellationToken): Promise<modes.DocumentHighlight[] | undefined>;
	$provideLinkedEditingRanges(handle: number, resource: UriComponents, position: IPosition, token: CancellationToken): Promise<ILinkedEditingRangesDto | undefined>;
	$provideReferences(handle: number, resource: UriComponents, position: IPosition, context: modes.ReferenceContext, token: CancellationToken): Promise<ILocationDto[] | undefined>;
	$provideCodeActions(handle: number, resource: UriComponents, rangeOrSelection: IRange | ISelection, context: modes.CodeActionContext, token: CancellationToken): Promise<ICodeActionListDto | undefined>;
	$resolveCodeAction(handle: number, id: ChainedCacheId, token: CancellationToken): Promise<IWorkspaceEditDto | undefined>;
	$releaseCodeActions(handle: number, cacheId: number): void;
	$provideDocumentFormattingEdits(handle: number, resource: UriComponents, options: modes.FormattingOptions, token: CancellationToken): Promise<ISingleEditOperation[] | undefined>;
	$provideDocumentRangeFormattingEdits(handle: number, resource: UriComponents, range: IRange, options: modes.FormattingOptions, token: CancellationToken): Promise<ISingleEditOperation[] | undefined>;
	$provideOnTypeFormattingEdits(handle: number, resource: UriComponents, position: IPosition, ch: string, options: modes.FormattingOptions, token: CancellationToken): Promise<ISingleEditOperation[] | undefined>;
	$provideWorkspaceSymbols(handle: number, search: string, token: CancellationToken): Promise<IWorkspaceSymbolsDto>;
	$resolveWorkspaceSymbol(handle: number, symbol: IWorkspaceSymbolDto, token: CancellationToken): Promise<IWorkspaceSymbolDto | undefined>;
	$releaseWorkspaceSymbols(handle: number, id: number): void;
	$provideRenameEdits(handle: number, resource: UriComponents, position: IPosition, newName: string, token: CancellationToken): Promise<IWorkspaceEditDto & { rejectReason?: string } | undefined>;
	$resolveRenameLocation(handle: number, resource: UriComponents, position: IPosition, token: CancellationToken): Promise<modes.RenameLocation | undefined>;
	$provideDocumentSemanticTokens(handle: number, resource: UriComponents, previousResultId: number, token: CancellationToken): Promise<VSBuffer | null>;
	$releaseDocumentSemanticTokens(handle: number, semanticColoringResultId: number): void;
	$provideDocumentRangeSemanticTokens(handle: number, resource: UriComponents, range: IRange, token: CancellationToken): Promise<VSBuffer | null>;
	$provideCompletionItems(handle: number, resource: UriComponents, position: IPosition, context: modes.CompletionContext, token: CancellationToken): Promise<ISuggestResultDto | undefined>;
	$resolveCompletionItem(handle: number, id: ChainedCacheId, token: CancellationToken): Promise<ISuggestDataDto | undefined>;
	$releaseCompletionItems(handle: number, id: number): void;
	$provideSignatureHelp(handle: number, resource: UriComponents, position: IPosition, context: modes.SignatureHelpContext, token: CancellationToken): Promise<ISignatureHelpDto | undefined>;
	$releaseSignatureHelp(handle: number, id: number): void;
	$provideInlayHints(handle: number, resource: UriComponents, range: IRange, token: CancellationToken): Promise<IInlayHintsDto | undefined>
	$provideDocumentLinks(handle: number, resource: UriComponents, token: CancellationToken): Promise<ILinksListDto | undefined>;
	$resolveDocumentLink(handle: number, id: ChainedCacheId, token: CancellationToken): Promise<ILinkDto | undefined>;
	$releaseDocumentLinks(handle: number, id: number): void;
	$provideDocumentColors(handle: number, resource: UriComponents, token: CancellationToken): Promise<IRawColorInfo[]>;
	$provideColorPresentations(handle: number, resource: UriComponents, colorInfo: IRawColorInfo, token: CancellationToken): Promise<modes.IColorPresentation[] | undefined>;
	$provideFoldingRanges(handle: number, resource: UriComponents, context: modes.FoldingContext, token: CancellationToken): Promise<modes.FoldingRange[] | undefined>;
	$provideSelectionRanges(handle: number, resource: UriComponents, positions: IPosition[], token: CancellationToken): Promise<modes.SelectionRange[][]>;
	$prepareCallHierarchy(handle: number, resource: UriComponents, position: IPosition, token: CancellationToken): Promise<ICallHierarchyItemDto[] | undefined>;
	$provideCallHierarchyIncomingCalls(handle: number, sessionId: string, itemId: string, token: CancellationToken): Promise<IIncomingCallDto[] | undefined>;
	$provideCallHierarchyOutgoingCalls(handle: number, sessionId: string, itemId: string, token: CancellationToken): Promise<IOutgoingCallDto[] | undefined>;
	$releaseCallHierarchy(handle: number, sessionId: string): void;
	$setWordDefinitions(wordDefinitions: ILanguageWordDefinitionDto[]): void;
}

export interface ExtHostQuickOpenShape {
	$onItemSelected(handle: number): void;
	$validateInput(input: string): Promise<string | null | undefined>;
	$onDidChangeActive(sessionId: number, handles: number[]): void;
	$onDidChangeSelection(sessionId: number, handles: number[]): void;
	$onDidAccept(sessionId: number): void;
	$onDidChangeValue(sessionId: number, value: string): void;
	$onDidTriggerButton(sessionId: number, handle: number): void;
	$onDidHide(sessionId: number): void;
}

export interface ExtHostTelemetryShape {
	$initializeTelemetryEnabled(enabled: boolean): void;
	$onDidChangeTelemetryEnabled(enabled: boolean): void;
}

export interface ITerminalLinkDto {
	/** The ID of the link to enable activation and disposal. */
	id: number;
	/** The startIndex of the link in the line. */
	startIndex: number;
	/** The length of the link in the line. */
	length: number;
	/** The descriptive label for what the link does when activated. */
	label?: string;
}

export interface ITerminalDimensionsDto {
	columns: number;
	rows: number;
}

export interface ExtHostTerminalServiceShape {
	$acceptTerminalClosed(id: number, exitCode: number | undefined): void;
	$acceptTerminalOpened(id: number, extHostTerminalId: string | undefined, name: string, shellLaunchConfig: IShellLaunchConfigDto): void;
	$acceptActiveTerminalChanged(id: number | null): void;
	$acceptTerminalProcessId(id: number, processId: number): void;
	$acceptTerminalProcessData(id: number, data: string): void;
	$acceptTerminalTitleChange(id: number, name: string): void;
	$acceptTerminalDimensions(id: number, cols: number, rows: number): void;
	$acceptTerminalMaximumDimensions(id: number, cols: number, rows: number): void;
	$startExtensionTerminal(id: number, initialDimensions: ITerminalDimensionsDto | undefined): Promise<ITerminalLaunchError | undefined>;
	$acceptProcessAckDataEvent(id: number, charCount: number): void;
	$acceptProcessInput(id: number, data: string): void;
	$acceptProcessResize(id: number, cols: number, rows: number): void;
	$acceptProcessShutdown(id: number, immediate: boolean): void;
	$acceptProcessRequestInitialCwd(id: number): void;
	$acceptProcessRequestCwd(id: number): void;
	$acceptProcessRequestLatency(id: number): number;
	$provideLinks(id: number, line: string): Promise<ITerminalLinkDto[]>;
	$activateLink(id: number, linkId: number): void;
	$initEnvironmentVariableCollections(collections: [string, ISerializableEnvironmentVariableCollection][]): void;
	$acceptDefaultProfile(profile: ITerminalProfile, automationProfile: ITerminalProfile): void;
}

export interface ExtHostSCMShape {
	$provideOriginalResource(sourceControlHandle: number, uri: UriComponents, token: CancellationToken): Promise<UriComponents | null>;
	$onInputBoxValueChange(sourceControlHandle: number, value: string): void;
	$executeResourceCommand(sourceControlHandle: number, groupHandle: number, handle: number, preserveFocus: boolean): Promise<void>;
	$validateInput(sourceControlHandle: number, value: string, cursorPosition: number): Promise<[string, number] | undefined>;
	$setSelectedSourceControl(selectedSourceControlHandle: number | undefined): Promise<void>;
}

export interface ExtHostTaskShape {
	$provideTasks(handle: number, validTypes: { [key: string]: boolean; }): Thenable<tasks.TaskSetDTO>;
	$resolveTask(handle: number, taskDTO: tasks.TaskDTO): Thenable<tasks.TaskDTO | undefined>;
	$onDidStartTask(execution: tasks.TaskExecutionDTO, terminalId: number, resolvedDefinition: tasks.TaskDefinitionDTO): void;
	$onDidStartTaskProcess(value: tasks.TaskProcessStartedDTO): void;
	$onDidEndTaskProcess(value: tasks.TaskProcessEndedDTO): void;
	$OnDidEndTask(execution: tasks.TaskExecutionDTO): void;
	$resolveVariables(workspaceFolder: UriComponents, toResolve: { process?: { name: string; cwd?: string; }, variables: string[]; }): Promise<{ process?: string; variables: { [key: string]: string; }; }>;
	$jsonTasksSupported(): Thenable<boolean>;
	$findExecutable(command: string, cwd?: string, paths?: string[]): Promise<string | undefined>;
}

export interface IBreakpointDto {
	type: string;
	id?: string;
	enabled: boolean;
	condition?: string;
	hitCondition?: string;
	logMessage?: string;
}

export interface IFunctionBreakpointDto extends IBreakpointDto {
	type: 'function';
	functionName: string;
}

export interface IDataBreakpointDto extends IBreakpointDto {
	type: 'data';
	dataId: string;
	canPersist: boolean;
	label: string;
	accessTypes?: DebugProtocol.DataBreakpointAccessType[];
	accessType: DebugProtocol.DataBreakpointAccessType;
}

export interface ISourceBreakpointDto extends IBreakpointDto {
	type: 'source';
	uri: UriComponents;
	line: number;
	character: number;
}

export interface IBreakpointsDeltaDto {
	added?: Array<ISourceBreakpointDto | IFunctionBreakpointDto | IDataBreakpointDto>;
	removed?: string[];
	changed?: Array<ISourceBreakpointDto | IFunctionBreakpointDto | IDataBreakpointDto>;
}

export interface ISourceMultiBreakpointDto {
	type: 'sourceMulti';
	uri: UriComponents;
	lines: {
		id: string;
		enabled: boolean;
		condition?: string;
		hitCondition?: string;
		logMessage?: string;
		line: number;
		character: number;
	}[];
}

export interface IDebugSessionFullDto {
	id: DebugSessionUUID;
	type: string;
	name: string;
	parent: DebugSessionUUID | undefined;
	folderUri: UriComponents | undefined;
	configuration: IConfig;
}

export type IDebugSessionDto = IDebugSessionFullDto | DebugSessionUUID;

export interface ExtHostDebugServiceShape {
	$substituteVariables(folder: UriComponents | undefined, config: IConfig): Promise<IConfig>;
	$runInTerminal(args: DebugProtocol.RunInTerminalRequestArguments, sessionId: string): Promise<number | undefined>;
	$startDASession(handle: number, session: IDebugSessionDto): Promise<void>;
	$stopDASession(handle: number): Promise<void>;
	$sendDAMessage(handle: number, message: DebugProtocol.ProtocolMessage): void;
	$resolveDebugConfiguration(handle: number, folder: UriComponents | undefined, debugConfiguration: IConfig, token: CancellationToken): Promise<IConfig | null | undefined>;
	$resolveDebugConfigurationWithSubstitutedVariables(handle: number, folder: UriComponents | undefined, debugConfiguration: IConfig, token: CancellationToken): Promise<IConfig | null | undefined>;
	$provideDebugConfigurations(handle: number, folder: UriComponents | undefined, token: CancellationToken): Promise<IConfig[]>;
	$provideDebugAdapter(handle: number, session: IDebugSessionDto): Promise<IAdapterDescriptor>;
	$acceptDebugSessionStarted(session: IDebugSessionDto): void;
	$acceptDebugSessionTerminated(session: IDebugSessionDto): void;
	$acceptDebugSessionActiveChanged(session: IDebugSessionDto | undefined): void;
	$acceptDebugSessionCustomEvent(session: IDebugSessionDto, event: any): void;
	$acceptBreakpointsDelta(delta: IBreakpointsDeltaDto): void;
	$acceptDebugSessionNameChanged(session: IDebugSessionDto, name: string): void;
}


export interface DecorationRequest {
	readonly id: number;
	readonly uri: UriComponents;
}

export type DecorationData = [boolean, string, string, ThemeColor];
export type DecorationReply = { [id: number]: DecorationData; };

export interface ExtHostDecorationsShape {
	$provideDecorations(handle: number, requests: DecorationRequest[], token: CancellationToken): Promise<DecorationReply>;
}

export interface ExtHostWindowShape {
	$onDidChangeWindowFocus(value: boolean): void;
}

export interface ExtHostLogServiceShape {
	$setLevel(level: LogLevel): void;
}

export interface MainThreadLogShape {
	$log(file: UriComponents, level: LogLevel, args: any[]): void;
}

export interface ExtHostOutputServiceShape {
	$setVisibleChannel(channelId: string | null): void;
}

export interface ExtHostProgressShape {
	$acceptProgressCanceled(handle: number): void;
}

export interface ExtHostCommentsShape {
	$createCommentThreadTemplate(commentControllerHandle: number, uriComponents: UriComponents, range: IRange): void;
	$updateCommentThreadTemplate(commentControllerHandle: number, threadHandle: number, range: IRange): Promise<void>;
	$deleteCommentThread(commentControllerHandle: number, commentThreadHandle: number): void;
	$provideCommentingRanges(commentControllerHandle: number, uriComponents: UriComponents, token: CancellationToken): Promise<IRange[] | undefined>;
	$toggleReaction(commentControllerHandle: number, threadHandle: number, uri: UriComponents, comment: modes.Comment, reaction: modes.CommentReaction): Promise<void>;
}

export interface INotebookSelectionChangeEvent {
	selections: ICellRange[];
}

export interface INotebookVisibleRangesEvent {
	ranges: ICellRange[];
}

export interface INotebookEditorPropertiesChangeData {
	visibleRanges?: INotebookVisibleRangesEvent;
	selections?: INotebookSelectionChangeEvent;
}

export interface INotebookDocumentPropertiesChangeData {
	metadata?: NotebookDocumentMetadata;
}

export interface INotebookModelAddedData {
	uri: UriComponents;
	versionId: number;
	cells: IMainCellDto[],
	viewType: string;
	metadata?: NotebookDocumentMetadata;
}

export interface INotebookEditorAddData {
	id: string;
	documentUri: UriComponents;
	selections: ICellRange[];
	visibleRanges: ICellRange[];
	viewColumn?: number
}

export interface INotebookDocumentsAndEditorsDelta {
	removedDocuments?: UriComponents[];
	addedDocuments?: INotebookModelAddedData[];
	removedEditors?: string[];
	addedEditors?: INotebookEditorAddData[];
	newActiveEditor?: string | null;
	visibleEditors?: string[];
}

export interface INotebookKernelInfoDto2 {
	id?: string;
	friendlyId: string;
	label: string;
	extension: ExtensionIdentifier;
	extensionLocation: UriComponents;
	providerHandle?: number;
	description?: string;
	detail?: string;
	isPreferred?: boolean;
	preloads?: { uri: UriComponents; provides: string[] }[];
	supportedLanguages?: string[]
	implementsInterrupt?: boolean;
}

export interface ExtHostNotebookShape extends ExtHostNotebookDocumentsAndEditorsShape, ExtHostNotebookDocumentsShape, ExtHostNotebookEditorsShape {
	$provideNotebookCellStatusBarItems(handle: number, uri: UriComponents, index: number, token: CancellationToken): Promise<INotebookCellStatusBarListDto | undefined>;
	$releaseNotebookCellStatusBarItems(id: number): void;

	$openNotebook(viewType: string, uri: UriComponents, backupId: string | undefined, untitledDocumentData: VSBuffer | undefined, token: CancellationToken): Promise<NotebookDataDto>;
	$saveNotebook(viewType: string, uri: UriComponents, token: CancellationToken): Promise<boolean>;
	$saveNotebookAs(viewType: string, uri: UriComponents, target: UriComponents, token: CancellationToken): Promise<boolean>;
	$backupNotebook(viewType: string, uri: UriComponents, cancellation: CancellationToken): Promise<string>;

	$dataToNotebook(handle: number, data: VSBuffer, token: CancellationToken): Promise<NotebookDataDto>;
	$notebookToData(handle: number, data: NotebookDataDto, token: CancellationToken): Promise<VSBuffer>;
}

export interface ExtHostNotebookRenderersShape {
	$postRendererMessage(editorId: string, rendererId: string, message: unknown): void;
}

export interface ExtHostNotebookDocumentsAndEditorsShape {
	$acceptDocumentAndEditorsDelta(delta: INotebookDocumentsAndEditorsDelta): void;
}

export interface ExtHostNotebookDocumentsShape {
	$acceptModelChanged(uriComponents: UriComponents, event: NotebookCellsChangedEventDto, isDirty: boolean): void;
	$acceptDirtyStateChanged(uriComponents: UriComponents, isDirty: boolean): void;
	$acceptModelSaved(uriComponents: UriComponents): void;
	$acceptDocumentPropertiesChanged(uriComponents: UriComponents, data: INotebookDocumentPropertiesChangeData): void;
}

export type INotebookEditorViewColumnInfo = Record<string, number>;

export interface ExtHostNotebookEditorsShape {
	$acceptEditorPropertiesChanged(id: string, data: INotebookEditorPropertiesChangeData): void;
	$acceptEditorViewColumns(data: INotebookEditorViewColumnInfo): void;
}

export interface ExtHostNotebookKernelsShape {
	$acceptNotebookAssociation(handle: number, uri: UriComponents, value: boolean): void;
	$executeCells(handle: number, uri: UriComponents, handles: number[]): Promise<void>;
	$cancelCells(handle: number, uri: UriComponents, handles: number[]): Promise<void>;
	$acceptKernelMessageFromRenderer(handle: number, editorId: string, message: any): void;
}

export interface ExtHostStorageShape {
	$acceptValue(shared: boolean, key: string, value: object | undefined): void;
}

export interface ExtHostThemingShape {
	$onColorThemeChange(themeType: string): void;
}

export interface MainThreadThemingShape extends IDisposable {
}

export interface ExtHostTunnelServiceShape {
	$forwardPort(tunnelOptions: TunnelOptions, tunnelCreationOptions: TunnelCreationOptions): Promise<TunnelDto | undefined>;
	$closeTunnel(remote: { host: string, port: number }, silent?: boolean): Promise<void>;
	$onDidTunnelsChange(): Promise<void>;
	$registerCandidateFinder(enable: boolean): Promise<void>;
	$applyCandidateFilter(candidates: CandidatePort[]): Promise<CandidatePort[]>;
	$providePortAttributes(handles: number[], ports: number[], pid: number | undefined, commandline: string | undefined, cancellationToken: CancellationToken): Promise<ProvidedPortAttributes[]>;
}

export interface ExtHostTimelineShape {
	$getTimeline(source: string, uri: UriComponents, options: TimelineOptions, token: CancellationToken, internalOptions?: InternalTimelineOptions): Promise<Timeline | undefined>;
}

export const enum ExtHostTestingResource {
	Workspace,
	TextDocument
}

export interface ExtHostTestingShape {
	$runTestsForProvider(req: RunTestForProviderRequest, token: CancellationToken): Promise<void>;
	$subscribeToTests(resource: ExtHostTestingResource, uri: UriComponents): void;
	$unsubscribeFromTests(resource: ExtHostTestingResource, uri: UriComponents): void;
	$lookupTest(test: TestIdWithSrc): Promise<InternalTestItem | undefined>;
	$acceptDiff(resource: ExtHostTestingResource, uri: UriComponents, diff: TestsDiff): void;
	$publishTestResults(results: ISerializedTestResults[]): void;
	$expandTest(src: TestIdWithSrc, levels: number): Promise<void>;
}

export interface MainThreadTestingShape {
	/** Registeres that there's a test controller with the given ID */
	$registerTestController(id: string): void;
	/** Diposes of the test controller with the given ID */
	$unregisterTestController(id: string): void;
	/** Requests tests from the given resource/uri, from the observer API. */
	$subscribeToDiffs(resource: ExtHostTestingResource, uri: UriComponents): void;
	/** Stops requesting tests from the given resource/uri, from the observer API. */
	$unsubscribeFromDiffs(resource: ExtHostTestingResource, uri: UriComponents): void;
	/** Publishes that new tests were available on the given source. */
	$publishDiff(resource: ExtHostTestingResource, uri: UriComponents, diff: TestsDiff): void;
	/** Request by an extension to run tests. */
	$runTests(req: RunTestsRequest, token: CancellationToken): Promise<string>;

	// --- test run handling:
	/**
	 * Adds tests to the run. The tests are given in descending depth. The first
	 * item will be a previously-known test, or a test root.
	 */
	$addTestsToRun(runId: string, tests: ITestItem[]): void;
	/** Updates the state of a test run in the given run. */
	$updateTestStateInRun(runId: string, taskId: string, testId: string, state: TestResultState, duration?: number): void;
	/** Appends a message to a test in the run. */
	$appendTestMessageInRun(runId: string, taskId: string, testId: string, message: ITestMessage): void;
	/** Appends raw output to the test run.. */
	$appendOutputToRun(runId: string, taskId: string, output: VSBuffer): void;
	/** Signals a task in a test run started. */
	$startedTestRunTask(runId: string, task: ITestRunTask): void;
	/** Signals a task in a test run ended. */
	$finishedTestRunTask(runId: string, taskId: string): void;
	/** Start a new extension-provided test run. */
	$startedExtensionTestRun(req: ExtensionRunTestsRequest): void;
	/** Signals that an extension-provided test run finished. */
	$finishedExtensionTestRun(runId: string): void;
}

// --- proxy identifiers

export const MainContext = {
	MainThreadAuthentication: createMainId<MainThreadAuthenticationShape>('MainThreadAuthentication'),
	MainThreadBulkEdits: createMainId<MainThreadBulkEditsShape>('MainThreadBulkEdits'),
	MainThreadClipboard: createMainId<MainThreadClipboardShape>('MainThreadClipboard'),
	MainThreadCommands: createMainId<MainThreadCommandsShape>('MainThreadCommands'),
	MainThreadComments: createMainId<MainThreadCommentsShape>('MainThreadComments'),
	MainThreadConfiguration: createMainId<MainThreadConfigurationShape>('MainThreadConfiguration'),
	MainThreadConsole: createMainId<MainThreadConsoleShape>('MainThreadConsole'),
	MainThreadDebugService: createMainId<MainThreadDebugServiceShape>('MainThreadDebugService'),
	MainThreadDecorations: createMainId<MainThreadDecorationsShape>('MainThreadDecorations'),
	MainThreadDiagnostics: createMainId<MainThreadDiagnosticsShape>('MainThreadDiagnostics'),
	MainThreadDialogs: createMainId<MainThreadDiaglogsShape>('MainThreadDiaglogs'),
	MainThreadDocuments: createMainId<MainThreadDocumentsShape>('MainThreadDocuments'),
	MainThreadDocumentContentProviders: createMainId<MainThreadDocumentContentProvidersShape>('MainThreadDocumentContentProviders'),
	MainThreadTextEditors: createMainId<MainThreadTextEditorsShape>('MainThreadTextEditors'),
	MainThreadEditorInsets: createMainId<MainThreadEditorInsetsShape>('MainThreadEditorInsets'),
	MainThreadEditorTabs: createMainId<MainThreadEditorTabsShape>('MainThreadEditorTabs'),
	MainThreadErrors: createMainId<MainThreadErrorsShape>('MainThreadErrors'),
	MainThreadTreeViews: createMainId<MainThreadTreeViewsShape>('MainThreadTreeViews'),
	MainThreadDownloadService: createMainId<MainThreadDownloadServiceShape>('MainThreadDownloadService'),
	MainThreadKeytar: createMainId<MainThreadKeytarShape>('MainThreadKeytar'),
	MainThreadLanguageFeatures: createMainId<MainThreadLanguageFeaturesShape>('MainThreadLanguageFeatures'),
	MainThreadLanguages: createMainId<MainThreadLanguagesShape>('MainThreadLanguages'),
	MainThreadLog: createMainId<MainThreadLogShape>('MainThread'),
	MainThreadMessageService: createMainId<MainThreadMessageServiceShape>('MainThreadMessageService'),
	MainThreadOutputService: createMainId<MainThreadOutputServiceShape>('MainThreadOutputService'),
	MainThreadProgress: createMainId<MainThreadProgressShape>('MainThreadProgress'),
	MainThreadQuickOpen: createMainId<MainThreadQuickOpenShape>('MainThreadQuickOpen'),
	MainThreadStatusBar: createMainId<MainThreadStatusBarShape>('MainThreadStatusBar'),
	MainThreadSecretState: createMainId<MainThreadSecretStateShape>('MainThreadSecretState'),
	MainThreadStorage: createMainId<MainThreadStorageShape>('MainThreadStorage'),
	MainThreadTelemetry: createMainId<MainThreadTelemetryShape>('MainThreadTelemetry'),
	MainThreadTerminalService: createMainId<MainThreadTerminalServiceShape>('MainThreadTerminalService'),
	MainThreadWebviews: createMainId<MainThreadWebviewsShape>('MainThreadWebviews'),
	MainThreadWebviewPanels: createMainId<MainThreadWebviewPanelsShape>('MainThreadWebviewPanels'),
	MainThreadWebviewViews: createMainId<MainThreadWebviewViewsShape>('MainThreadWebviewViews'),
	MainThreadCustomEditors: createMainId<MainThreadCustomEditorsShape>('MainThreadCustomEditors'),
	MainThreadUrls: createMainId<MainThreadUrlsShape>('MainThreadUrls'),
	MainThreadUriOpeners: createMainId<MainThreadUriOpenersShape>('MainThreadUriOpeners'),
	MainThreadWorkspace: createMainId<MainThreadWorkspaceShape>('MainThreadWorkspace'),
	MainThreadFileSystem: createMainId<MainThreadFileSystemShape>('MainThreadFileSystem'),
	MainThreadExtensionService: createMainId<MainThreadExtensionServiceShape>('MainThreadExtensionService'),
	MainThreadSCM: createMainId<MainThreadSCMShape>('MainThreadSCM'),
	MainThreadSearch: createMainId<MainThreadSearchShape>('MainThreadSearch'),
	MainThreadTask: createMainId<MainThreadTaskShape>('MainThreadTask'),
	MainThreadWindow: createMainId<MainThreadWindowShape>('MainThreadWindow'),
	MainThreadLabelService: createMainId<MainThreadLabelServiceShape>('MainThreadLabelService'),
	MainThreadNotebook: createMainId<MainThreadNotebookShape>('MainThreadNotebook'),
	MainThreadNotebookDocuments: createMainId<MainThreadNotebookDocumentsShape>('MainThreadNotebookDocumentsShape'),
	MainThreadNotebookEditors: createMainId<MainThreadNotebookEditorsShape>('MainThreadNotebookEditorsShape'),
	MainThreadNotebookKernels: createMainId<MainThreadNotebookKernelsShape>('MainThreadNotebookKernels'),
	MainThreadNotebookRenderers: createMainId<MainThreadNotebookRenderersShape>('MainThreadNotebookRenderers'),
	MainThreadTheming: createMainId<MainThreadThemingShape>('MainThreadTheming'),
	MainThreadTunnelService: createMainId<MainThreadTunnelServiceShape>('MainThreadTunnelService'),
	MainThreadTimeline: createMainId<MainThreadTimelineShape>('MainThreadTimeline'),
	MainThreadTesting: createMainId<MainThreadTestingShape>('MainThreadTesting'),
};

export const ExtHostContext = {
	ExtHostCommands: createExtId<ExtHostCommandsShape>('ExtHostCommands'),
	ExtHostConfiguration: createExtId<ExtHostConfigurationShape>('ExtHostConfiguration'),
	ExtHostDiagnostics: createExtId<ExtHostDiagnosticsShape>('ExtHostDiagnostics'),
	ExtHostDebugService: createExtId<ExtHostDebugServiceShape>('ExtHostDebugService'),
	ExtHostDecorations: createExtId<ExtHostDecorationsShape>('ExtHostDecorations'),
	ExtHostDocumentsAndEditors: createExtId<ExtHostDocumentsAndEditorsShape>('ExtHostDocumentsAndEditors'),
	ExtHostDocuments: createExtId<ExtHostDocumentsShape>('ExtHostDocuments'),
	ExtHostDocumentContentProviders: createExtId<ExtHostDocumentContentProvidersShape>('ExtHostDocumentContentProviders'),
	ExtHostDocumentSaveParticipant: createExtId<ExtHostDocumentSaveParticipantShape>('ExtHostDocumentSaveParticipant'),
	ExtHostEditors: createExtId<ExtHostEditorsShape>('ExtHostEditors'),
	ExtHostTreeViews: createExtId<ExtHostTreeViewsShape>('ExtHostTreeViews'),
	ExtHostFileSystem: createExtId<ExtHostFileSystemShape>('ExtHostFileSystem'),
	ExtHostFileSystemInfo: createExtId<ExtHostFileSystemInfoShape>('ExtHostFileSystemInfo'),
	ExtHostFileSystemEventService: createExtId<ExtHostFileSystemEventServiceShape>('ExtHostFileSystemEventService'),
	ExtHostLanguageFeatures: createExtId<ExtHostLanguageFeaturesShape>('ExtHostLanguageFeatures'),
	ExtHostQuickOpen: createExtId<ExtHostQuickOpenShape>('ExtHostQuickOpen'),
	ExtHostExtensionService: createExtId<ExtHostExtensionServiceShape>('ExtHostExtensionService'),
	ExtHostLogService: createExtId<ExtHostLogServiceShape>('ExtHostLogService'),
	ExtHostTerminalService: createExtId<ExtHostTerminalServiceShape>('ExtHostTerminalService'),
	ExtHostSCM: createExtId<ExtHostSCMShape>('ExtHostSCM'),
	ExtHostSearch: createExtId<ExtHostSearchShape>('ExtHostSearch'),
	ExtHostTask: createExtId<ExtHostTaskShape>('ExtHostTask'),
	ExtHostWorkspace: createExtId<ExtHostWorkspaceShape>('ExtHostWorkspace'),
	ExtHostWindow: createExtId<ExtHostWindowShape>('ExtHostWindow'),
	ExtHostWebviews: createExtId<ExtHostWebviewsShape>('ExtHostWebviews'),
	ExtHostWebviewPanels: createExtId<ExtHostWebviewPanelsShape>('ExtHostWebviewPanels'),
	ExtHostCustomEditors: createExtId<ExtHostCustomEditorsShape>('ExtHostCustomEditors'),
	ExtHostWebviewViews: createExtId<ExtHostWebviewViewsShape>('ExtHostWebviewViews'),
	ExtHostEditorInsets: createExtId<ExtHostEditorInsetsShape>('ExtHostEditorInsets'),
	ExtHostEditorTabs: createExtId<IExtHostEditorTabsShape>('ExtHostEditorTabs'),
	ExtHostProgress: createMainId<ExtHostProgressShape>('ExtHostProgress'),
	ExtHostComments: createMainId<ExtHostCommentsShape>('ExtHostComments'),
	ExtHostSecretState: createMainId<ExtHostSecretStateShape>('ExtHostSecretState'),
	ExtHostStorage: createMainId<ExtHostStorageShape>('ExtHostStorage'),
	ExtHostUrls: createExtId<ExtHostUrlsShape>('ExtHostUrls'),
	ExtHostUriOpeners: createExtId<ExtHostUriOpenersShape>('ExtHostUriOpeners'),
	ExtHostOutputService: createMainId<ExtHostOutputServiceShape>('ExtHostOutputService'),
	ExtHosLabelService: createMainId<ExtHostLabelServiceShape>('ExtHostLabelService'),
	ExtHostNotebook: createMainId<ExtHostNotebookShape>('ExtHostNotebook'),
	ExtHostNotebookKernels: createMainId<ExtHostNotebookKernelsShape>('ExtHostNotebookKernels'),
	ExtHostNotebookRenderers: createMainId<ExtHostNotebookRenderersShape>('ExtHostNotebookRenderers'),
	ExtHostTheming: createMainId<ExtHostThemingShape>('ExtHostTheming'),
	ExtHostTunnelService: createMainId<ExtHostTunnelServiceShape>('ExtHostTunnelService'),
	ExtHostAuthentication: createMainId<ExtHostAuthenticationShape>('ExtHostAuthentication'),
	ExtHostTimeline: createMainId<ExtHostTimelineShape>('ExtHostTimeline'),
	ExtHostTesting: createMainId<ExtHostTestingShape>('ExtHostTesting'),
	ExtHostTelemetry: createMainId<ExtHostTelemetryShape>('ExtHostTelemetry'),
};<|MERGE_RESOLUTION|>--- conflicted
+++ resolved
@@ -915,11 +915,7 @@
 }
 
 export interface MainThreadNotebookRenderersShape extends IDisposable {
-<<<<<<< HEAD
-	$postMessage(rendererId: string, message: unknown): void;
-=======
 	$postMessage(editorId: string, rendererId: string, message: unknown): void;
->>>>>>> 17459a4a
 }
 
 export interface MainThreadUrlsShape extends IDisposable {
